package arksdk

import (
	"bytes"
	"context"
	"encoding/hex"
	"errors"
	"fmt"
	"io"
	"math"
	"sort"
	"strings"
	"sync"
	"time"

	arklib "github.com/arkade-os/arkd/pkg/ark-lib"
	"github.com/arkade-os/arkd/pkg/ark-lib/intent"
	"github.com/arkade-os/arkd/pkg/ark-lib/note"
	"github.com/arkade-os/arkd/pkg/ark-lib/script"
	"github.com/arkade-os/arkd/pkg/ark-lib/tree"
	"github.com/arkade-os/arkd/pkg/ark-lib/txutils"
	"github.com/arkade-os/go-sdk/client"
	"github.com/arkade-os/go-sdk/explorer"
	mempool_explorer "github.com/arkade-os/go-sdk/explorer/mempool"
	"github.com/arkade-os/go-sdk/indexer"
	"github.com/arkade-os/go-sdk/internal/utils"
	"github.com/arkade-os/go-sdk/redemption"
	"github.com/arkade-os/go-sdk/types"
	"github.com/arkade-os/go-sdk/wallet"
	"github.com/btcsuite/btcd/btcec/v2"
	"github.com/btcsuite/btcd/btcec/v2/schnorr"
	"github.com/btcsuite/btcd/btcutil"
	"github.com/btcsuite/btcd/btcutil/psbt"
	"github.com/btcsuite/btcd/chaincfg/chainhash"
	"github.com/btcsuite/btcd/txscript"
	"github.com/btcsuite/btcd/wire"
	"github.com/lightningnetwork/lnd/input"
	"github.com/lightningnetwork/lnd/lntypes"
	log "github.com/sirupsen/logrus"
)

var ErrWaitingForConfirmation = fmt.Errorf("waiting for confirmation(s), please retry later")

func NewArkClient(sdkStore types.Store, opts ...ClientOption) (ArkClient, error) {
	cfgData, err := sdkStore.ConfigStore().GetData(context.Background())
	if err != nil {
		return nil, err
	}

	if cfgData != nil {
		return nil, ErrAlreadyInitialized
	}

	client := &arkClient{store: sdkStore, syncMu: &sync.Mutex{}}
	for _, opt := range opts {
		opt(client)
	}

	syncListeners := newReadyListeners()

	client.syncListeners = syncListeners

	return client, nil
}

func LoadArkClient(sdkStore types.Store, opts ...ClientOption) (ArkClient, error) {
	if sdkStore == nil {
		return nil, fmt.Errorf("missing sdk repository")
	}

	cfgData, err := sdkStore.ConfigStore().GetData(context.Background())
	if err != nil {
		return nil, err
	}
	if cfgData == nil {
		return nil, ErrNotInitialized
	}

	clientSvc, err := getClient(
		supportedClients, cfgData.ClientType, cfgData.ServerUrl,
	)
	if err != nil {
		return nil, fmt.Errorf("failed to setup transport client: %s", err)
	}

	explorerOpts := []mempool_explorer.Option{
		mempool_explorer.WithTracker(cfgData.WithTransactionFeed),
	}
	if cfgData.ExplorerTrackingPollInterval > 0 {
		explorerOpts = append(
			explorerOpts, mempool_explorer.WithPollInterval(cfgData.ExplorerTrackingPollInterval),
		)
	}

	explorerSvc, err := mempool_explorer.NewExplorer(
		cfgData.ExplorerURL, cfgData.Network, explorerOpts...,
	)
	if err != nil {
		return nil, fmt.Errorf("failed to setup explorer: %s", err)
	}

	indexerSvc, err := getIndexer(cfgData.ClientType, cfgData.ServerUrl)
	if err != nil {
		return nil, fmt.Errorf("failed to setup indexer: %s", err)
	}

	walletSvc, err := getWallet(sdkStore.ConfigStore(), cfgData, supportedWallets)
	if err != nil {
		return nil, fmt.Errorf("failed to setup wallet: %s", err)
	}

	syncListeners := newReadyListeners()

	client := &arkClient{
		Config:        cfgData,
		wallet:        walletSvc,
		store:         sdkStore,
		explorer:      explorerSvc,
		client:        clientSvc,
		indexer:       indexerSvc,
		syncListeners: syncListeners,
		syncMu:        &sync.Mutex{},
	}
	for _, opt := range opts {
		opt(client)
	}

	return client, nil
}

func LoadArkClientWithWallet(
	sdkStore types.Store, walletSvc wallet.WalletService, opts ...ClientOption,
) (ArkClient, error) {
	if sdkStore == nil {
		return nil, fmt.Errorf("missin sdk repository")
	}

	if walletSvc == nil {
		return nil, fmt.Errorf("missin wallet service")
	}

	cfgData, err := sdkStore.ConfigStore().GetData(context.Background())
	if err != nil {
		return nil, err
	}
	if cfgData == nil {
		return nil, ErrNotInitialized
	}

	clientSvc, err := getClient(
		supportedClients, cfgData.ClientType, cfgData.ServerUrl,
	)
	if err != nil {
		return nil, fmt.Errorf("failed to setup transport client: %s", err)
	}

	explorerOpts := []mempool_explorer.Option{
		mempool_explorer.WithTracker(cfgData.WithTransactionFeed),
	}
	if cfgData.ExplorerTrackingPollInterval > 0 {
		explorerOpts = append(
			explorerOpts, mempool_explorer.WithPollInterval(cfgData.ExplorerTrackingPollInterval),
		)
	}

	explorerSvc, err := mempool_explorer.NewExplorer(
		cfgData.ExplorerURL, cfgData.Network, explorerOpts...,
	)
	if err != nil {
		return nil, fmt.Errorf("failed to setup explorer: %s", err)
	}

	indexerSvc, err := getIndexer(cfgData.ClientType, cfgData.ServerUrl)
	if err != nil {
		return nil, fmt.Errorf("failed to setup indexer: %s", err)
	}

	client := &arkClient{
		Config:   cfgData,
		wallet:   walletSvc,
		store:    sdkStore,
		explorer: explorerSvc,
		client:   clientSvc,
		indexer:  indexerSvc,
		syncMu:   &sync.Mutex{},
	}
	for _, opt := range opts {
		opt(client)
	}

	return client, nil
}

func (a *arkClient) Init(ctx context.Context, args InitArgs) error {
	return a.init(ctx, args)
}

func (a *arkClient) InitWithWallet(ctx context.Context, args InitWithWalletArgs) error {
	return a.initWithWallet(ctx, args)
}

func (a *arkClient) Balance(ctx context.Context) (*Balance, error) {
	if a.WithTransactionFeed {
		if err := a.safeCheck(); err != nil {
			return nil, err
		}
		return a.getBalanceFromStore(ctx)
	}

	return a.getBalanceFromExplorer(ctx)
}

func (a *arkClient) OnboardAgainAllExpiredBoardings(ctx context.Context) (string, error) {
	if err := a.safeCheck(); err != nil {
		return "", err
	}

	if a.UtxoMaxAmount == 0 {
		return "", fmt.Errorf("operation not allowed by the server")
	}

	_, _, boardingAddr, err := a.wallet.NewAddress(ctx, false)
	if err != nil {
		return "", err
	}

	return a.sendExpiredBoardingUtxos(ctx, boardingAddr.Address)
}

func (a *arkClient) WithdrawFromAllExpiredBoardings(
	ctx context.Context, to string,
) (string, error) {
	if err := a.safeCheck(); err != nil {
		return "", err
	}

	if _, err := btcutil.DecodeAddress(to, nil); err != nil {
		return "", fmt.Errorf("invalid receiver address '%s': must be onchain", to)
	}

	return a.sendExpiredBoardingUtxos(ctx, to)
}

func (a *arkClient) SendOffChain(
	ctx context.Context, withExpiryCoinselect bool, receivers []types.Receiver,
) (string, error) {
	if err := a.safeCheck(); err != nil {
		return "", err
	}

	if len(receivers) <= 0 {
		return "", fmt.Errorf("missing receivers")
	}

	_, offchainAddrs, _, _, err := a.wallet.GetAddresses(ctx)
	if err != nil {
		return "", err
	}

	expectedSignerPubkey := schnorr.SerializePubKey(a.SignerPubKey)
	sumOfReceivers := uint64(0)

	for _, receiver := range receivers {
		if receiver.IsOnchain() {
			return "", fmt.Errorf("all receiver addresses must be offchain addresses")
		}

		addr, err := arklib.DecodeAddressV0(receiver.To)
		if err != nil {
			return "", fmt.Errorf("invalid receiver address: %s", err)
		}

		rcvSignerPubkey := schnorr.SerializePubKey(addr.Signer)
		if !bytes.Equal(expectedSignerPubkey, rcvSignerPubkey) {
			return "", fmt.Errorf(
				"invalid receiver address '%s': expected signer pubkey %x, got %x",
				receiver.To, expectedSignerPubkey, rcvSignerPubkey,
			)
		}

		sumOfReceivers += receiver.Amount
	}

	a.dbMu.Lock()
	defer a.dbMu.Unlock()

	vtxos := make([]client.TapscriptsVtxo, 0)
	spendableVtxos, err := a.getVtxos(ctx, &CoinSelectOptions{
		WithExpirySorting: withExpiryCoinselect,
	})
	if err != nil {
		return "", err
	}

	for _, offchainAddr := range offchainAddrs {
		for _, v := range spendableVtxos {
			if v.IsRecoverable() {
				continue
			}

			vtxoAddr, err := v.Address(a.SignerPubKey, a.Network)
			if err != nil {
				return "", err
			}

			if vtxoAddr == offchainAddr.Address {
				vtxos = append(vtxos, client.TapscriptsVtxo{
					Vtxo:       v,
					Tapscripts: offchainAddr.Tapscripts,
				})
			}
		}
	}

	// do not include boarding utxos
	_, selectedCoins, changeAmount, err := utils.CoinSelect(
		nil, vtxos, sumOfReceivers, a.Dust, withExpiryCoinselect,
	)
	if err != nil {
		return "", err
	}

	if changeAmount > 0 {
		receivers = append(receivers, types.Receiver{
			To: offchainAddrs[0].Address, Amount: changeAmount,
		})
	}

	inputs := make([]arkTxInput, 0, len(selectedCoins))

	for _, coin := range selectedCoins {
		vtxoScript, err := script.ParseVtxoScript(coin.Tapscripts)
		if err != nil {
			return "", err
		}

		forfeitClosure := vtxoScript.ForfeitClosures()[0]

		forfeitScript, err := forfeitClosure.Script()
		if err != nil {
			return "", err
		}

		forfeitLeaf := txscript.NewBaseTapLeaf(forfeitScript)

		inputs = append(inputs, arkTxInput{
			coin,
			forfeitLeaf.TapHash(),
		})
	}

	arkTx, checkpointTxs, err := buildOffchainTx(inputs, receivers, a.CheckpointExitPath(), a.Dust)
	if err != nil {
		return "", err
	}

	signedArkTx, err := a.wallet.SignTransaction(ctx, a.explorer, arkTx)
	if err != nil {
		return "", err
	}

	arkTxid, signedArkTx, signedCheckpointTxs, err := a.client.SubmitTx(
		ctx, signedArkTx, checkpointTxs,
	)
	if err != nil {
		return "", err
	}

	// validate and verify transactions returned by the server
	if err := verifySignedArk(arkTx, signedArkTx, a.SignerPubKey); err != nil {
		return "", err
	}

	if err := verifySignedCheckpoints(checkpointTxs, signedCheckpointTxs, a.SignerPubKey); err != nil {
		return "", err
	}

	txid, err := a.finalizeTx(ctx, client.AcceptedOffchainTx{
		Txid:                arkTxid,
		FinalArkTx:          signedArkTx,
		SignedCheckpointTxs: signedCheckpointTxs,
	})
	if err != nil {
		return "", err
	}

	if !a.WithTransactionFeed {
		return txid, nil
	}

	// mark vtxos as spent and add transaction to DB before unlocking the mutex

	spentVtxos := make([]types.Vtxo, 0, len(selectedCoins))
	spentAmount := uint64(0)
	commitmentTxids := make(map[string]struct{}, 0)
	smallestExpiration := time.Time{}
	for i, vtxo := range selectedCoins {
		if len(signedCheckpointTxs) <= i {
			log.Warnf("missing signed checkpoint tx, skipping marking vtxo as spent")
			return arkTxid, nil
		}

		checkpointTx, err := psbt.NewFromRawBytes(strings.NewReader(signedCheckpointTxs[i]), true)
		if err != nil {
			log.Warnf("failed to parse checkpoint tx: %s, skipping marking vtxo as spent", err)
			return arkTxid, nil
		}

		vtxo.Spent = true
		vtxo.ArkTxid = arkTxid
		vtxo.SpentBy = checkpointTx.UnsignedTx.TxID()
		spentVtxos = append(spentVtxos, vtxo.Vtxo)
		spentAmount += vtxo.Amount
		for _, commitmentTxid := range vtxo.CommitmentTxids {
			commitmentTxids[commitmentTxid] = struct{}{}
		}

		if vtxo.ExpiresAt.IsZero() {
			continue
		}

		if smallestExpiration.IsZero() {
			smallestExpiration = vtxo.ExpiresAt
			continue
		}

		if smallestExpiration.After(vtxo.ExpiresAt) {
			smallestExpiration = vtxo.ExpiresAt
		}
	}

	if smallestExpiration.IsZero() {
		log.Warnf("no expiration time found, skipping adding change vtxo")
		return arkTxid, nil
	}

	if _, err := a.store.VtxoStore().UpdateVtxos(ctx, spentVtxos); err != nil {
		log.Warnf("failed to update vtxos: %s, skipping marking vtxo as spent", err)
		return arkTxid, nil
	}

	log.Debugf("marked %d vtxos as spent", len(spentVtxos))

	createdAt := time.Now()

	if changeAmount > 0 {
		// subtract the change amount from the spent amount
		spentAmount -= changeAmount

		changeAddr, err := arklib.DecodeAddressV0(offchainAddrs[0].Address)
		if err != nil {
			return "", err
		}

		var changeScript []byte
		if changeAmount < a.Dust {
			changeScript, err = script.SubDustScript(changeAddr.VtxoTapKey)
		} else {
			changeScript, err = script.P2TRScript(changeAddr.VtxoTapKey)
		}
		if err != nil {
			return "", err
		}

		commitmentTxidsList := make([]string, 0, len(commitmentTxids))
		for commitmentTxid := range commitmentTxids {
			commitmentTxidsList = append(commitmentTxidsList, commitmentTxid)
		}

		// save change vtxo to DB
		if _, err := a.store.VtxoStore().AddVtxos(ctx, []types.Vtxo{
			{
				Outpoint: types.Outpoint{
					Txid: arkTxid,
					VOut: uint32(len(receivers) - 1),
				},
				Amount:          changeAmount,
				Unrolled:        false,
				Spent:           false,
				Swept:           changeAmount < a.Dust, // make it recoverable if change is sub-dust
				Preconfirmed:    true,
				CreatedAt:       createdAt,
				ExpiresAt:       smallestExpiration,
				Script:          hex.EncodeToString(changeScript),
				CommitmentTxids: commitmentTxidsList,
			},
		}); err != nil {
			log.Warnf("failed to add change vtxo: %s, skipping adding change vtxo", err)
			return arkTxid, nil
		}
	}

	// save sent transaction to DB
	if _, err := a.store.TransactionStore().AddTransactions(ctx, []types.Transaction{
		{
			TransactionKey: types.TransactionKey{
				ArkTxid: arkTxid,
			},
			Amount:    spentAmount,
			Type:      types.TxSent,
			CreatedAt: createdAt,
			Hex:       arkTx,
		},
	}); err != nil {
		log.Warnf("failed to add transactions: %s, skipping adding sent transaction", err)
		return arkTxid, nil
	}

	return arkTxid, nil
}

func (a *arkClient) RedeemNotes(
	ctx context.Context, notes []string, opts ...Option,
) (string, error) {
	if err := a.safeCheck(); err != nil {
		return "", err
	}

	amount := uint64(0)

	options := newDefaultSettleOptions()
	for _, opt := range opts {
		if err := opt(options); err != nil {
			return "", err
		}
	}

	for _, vStr := range notes {
		v, err := note.NewNoteFromString(vStr)
		if err != nil {
			return "", err
		}
		amount += uint64(v.Value)
	}

	_, offchainAddrs, _, _, err := a.wallet.GetAddresses(ctx)
	if err != nil {
		return "", err
	}
	if len(offchainAddrs) <= 0 {
		return "", fmt.Errorf("no funds detected")
	}

	receiversOutput := []types.Receiver{{
		To:     offchainAddrs[0].Address,
		Amount: amount,
	}}

	return a.joinBatchWithRetry(ctx, notes, receiversOutput, *options, nil, nil)
}

func (a *arkClient) Unroll(
	ctx context.Context,
	outpointsFilter []types.Outpoint,
) ([]string, error) {
	if err := a.safeCheck(); err != nil {
		return nil, err
	}

<<<<<<< HEAD
	vtxos, err := a.getVtxos(ctx, &CoinSelectOptions{
		OutpointsFilter: outpointsFilter,
	})
=======
	a.dbMu.Lock()
	defer a.dbMu.Unlock()

	vtxos, err := a.getVtxos(ctx, nil)
>>>>>>> 13a67984
	if err != nil {
		return nil, err
	}

	if len(vtxos) == 0 {
		return nil, nil
	}

	if len(vtxos) == 0 {
		return fmt.Errorf("no vtxos to unroll")
	}

	totalVtxosAmount := uint64(0)
	for _, vtxo := range vtxos {
		totalVtxosAmount += vtxo.Amount
	}

	// transactionsMap avoid duplicates
	transactionsMap := make(map[string]struct{}, 0)
	transactions := make([]string, 0)

	redeemBranches, err := a.getRedeemBranches(ctx, vtxos)
	if err != nil {
		return nil, err
	}

	waitingForConfirmation := make([]redemption.ErrPendingConfirmation, 0)

	for _, branch := range redeemBranches {
		nextTx, err := branch.NextRedeemTx()
		if err != nil {
			if err, ok := err.(redemption.ErrPendingConfirmation); ok {
				// the branch tx is in the mempool, we must wait for confirmation
				// print only, do not make the function to fail
				// continue to try other branches
				log.Debug(err.Error())
				waitingForConfirmation = append(waitingForConfirmation, err)
				continue
			}

			return nil, err
		}

		if _, ok := transactionsMap[nextTx]; !ok {
			transactions = append(transactions, nextTx)
			transactionsMap[nextTx] = struct{}{}
		}
	}

	if len(transactions) == 0 {
		if len(waitingForConfirmation) > 0 {
			txids := make([]string, 0, len(waitingForConfirmation))
			for _, err := range waitingForConfirmation {
				txids = append(txids, err.Txid)
			}

			return nil, fmt.Errorf(
				"exit is running, waiting for confirmation(s): %s",
				strings.Join(txids, ", "),
			)
		}

		return nil, nil
	}

	packageResponses := make([]string, 0, len(transactions))

	for _, parent := range transactions {
		var parentTx wire.MsgTx
		if err := parentTx.Deserialize(hex.NewDecoder(strings.NewReader(parent))); err != nil {
			return nil, err
		}

		child, err := a.bumpAnchorTx(ctx, &parentTx)
		if err != nil {
			return nil, err
		}

		// broadcast the package (parent + child)
		packageResponse, err := a.explorer.Broadcast(parent, child)
		if err != nil {
			return nil, err
		}

<<<<<<< HEAD
		packageResponses = append(packageResponses, packageResponse)
=======
		if a.WithTransactionFeed {
			parentTxid := parentTx.TxID()
			vtxosToUpdate := make([]types.Vtxo, 0, len(vtxos))
			for _, vtxo := range vtxos {
				if vtxo.Txid == parentTxid {
					vtxo.Unrolled = true
					vtxosToUpdate = append(vtxosToUpdate, vtxo)
				}
			}
			count, err := a.store.VtxoStore().UpdateVtxos(ctx, vtxosToUpdate)
			if err != nil {
				return fmt.Errorf("failed to update vtxos: %w", err)
			}
			if count > 0 {
				log.Debugf("marked %d vtxos as unrolled", count)
			}
		}
>>>>>>> 13a67984

		log.Debugf("package broadcasted: %s", packageResponse)
	}

	return packageResponses, nil
}

func (a *arkClient) CompleteUnroll(
	ctx context.Context, to string,
) (string, error) {
	if err := a.safeCheck(); err != nil {
		return "", err
	}

	if len(to) == 0 {
		newAddr, _, _, err := a.wallet.NewAddress(ctx, false)
		if err != nil {
			return "", err
		}

		to = newAddr
	} else if _, err := btcutil.DecodeAddress(to, nil); err != nil {
		return "", fmt.Errorf("invalid receiver address '%s': must be onchain", to)
	}

	return a.completeUnilateralExit(ctx, to)
}

func (a *arkClient) CollaborativeExit(
	ctx context.Context, addr string, amount uint64, opts ...Option,
) (string, error) {
	if err := a.safeCheck(); err != nil {
		return "", err
	}

	info, err := a.client.GetInfo(ctx)
	if err != nil {
		return "", err
	}

	// only 1 output
	fees := info.Fees.IntentFees.OnchainOutput

	if a.UtxoMaxAmount == 0 {
		return "", fmt.Errorf("operation not allowed by the server")
	}

	options := newDefaultSettleOptions()
	for _, opt := range opts {
		if err := opt(options); err != nil {
			return "", err
		}
	}
	if options.ExpiryThreshold <= 0 {
		options.ExpiryThreshold = defaultExpiryThreshold
	}

	netParams := utils.ToBitcoinNetwork(a.Network)
	if _, err := btcutil.DecodeAddress(addr, &netParams); err != nil {
		return "", fmt.Errorf("invalid onchain address")
	}

	a.dbMu.Lock()
	defer a.dbMu.Unlock()

	getVtxosOpts := &CoinSelectOptions{
		SelectRecoverableVtxos: options.SelectRecoverableVtxos,
	}
	spendableVtxos, err := a.getVtxos(ctx, getVtxosOpts)
	if err != nil {
		return "", err
	}
	balance := uint64(0)
	for _, vtxo := range spendableVtxos {
		balance += vtxo.Amount
	}
	if balance < amount {
		return "", fmt.Errorf("not enough funds to cover amount %d", amount)
	}
	// send all case: substract fees from exited amount
	if amount == balance {
		amount -= fees
	}

	boardingUtxos, vtxos, changeAmount, err := a.selectFunds(
		ctx, amount+fees, CoinSelectOptions{
			SelectRecoverableVtxos: options.SelectRecoverableVtxos,
			ExpiryThreshold:        options.ExpiryThreshold,
		},
	)
	if err != nil {
		return "", err
	}

	receivers := []types.Receiver{{To: addr, Amount: amount}}

	if changeAmount > 0 {
		_, offchainAddr, _, err := a.wallet.NewAddress(ctx, true)
		if err != nil {
			return "", err
		}

		receivers = append(receivers, types.Receiver{
			To:     offchainAddr.Address,
			Amount: changeAmount,
		})
	}

	return a.joinBatchWithRetry(ctx, nil, receivers, *options, vtxos, boardingUtxos)
}

func (a *arkClient) Settle(ctx context.Context, opts ...Option) (string, error) {
	if err := a.safeCheck(); err != nil {
		return "", err
	}

	return a.settle(ctx, nil, opts...)
}

func (a *arkClient) GetTransactionHistory(ctx context.Context) ([]types.Transaction, error) {
	if err := a.safeCheck(); err != nil {
		return nil, err
	}

	if a.WithTransactionFeed {
		history, err := a.store.TransactionStore().GetAllTransactions(ctx)
		if err != nil {
			return nil, err
		}
		sort.SliceStable(history, func(i, j int) bool {
			return history[i].CreatedAt.IsZero() || history[i].CreatedAt.After(history[j].CreatedAt)
		})
		return history, nil
	}

	return a.fetchTxHistory(ctx)
}

func (a *arkClient) RegisterIntent(
	ctx context.Context, vtxos []types.Vtxo, boardingUtxos []types.Utxo, notes []string,
	outputs []types.Receiver, cosignersPublicKeys []string,
) (string, error) {
	// safeCheck is called inderectly by the function above so we can safely skip calling it here.
	vtxosWithTapscripts, err := a.populateVtxosWithTapscripts(ctx, vtxos)
	if err != nil {
		return "", err
	}

	inputs, tapLeaves, arkFields, err := toIntentInputs(
		boardingUtxos, vtxosWithTapscripts, notes,
	)
	if err != nil {
		return "", err
	}

	proofTx, message, err := a.makeRegisterIntent(
		inputs, tapLeaves, outputs, cosignersPublicKeys, arkFields,
	)
	if err != nil {
		return "", err
	}

	return a.client.RegisterIntent(ctx, proofTx, message)
}

func (a *arkClient) DeleteIntent(
	ctx context.Context, vtxos []types.Vtxo, boardingUtxos []types.Utxo, notes []string,
) error {
	// safeCheck is called inderectly by the function above so we can safely skip calling it here.
	vtxosWithTapscripts, err := a.populateVtxosWithTapscripts(ctx, vtxos)
	if err != nil {
		return err
	}

	inputs, exitLeaves, arkFields, err := toIntentInputs(
		boardingUtxos, vtxosWithTapscripts, notes,
	)
	if err != nil {
		return err
	}

	proofTx, message, err := a.makeDeleteIntent(inputs, exitLeaves, arkFields)
	if err != nil {
		return err
	}

	return a.client.DeleteIntent(ctx, proofTx, message)
}

func (a *arkClient) FinalizePendingTxs(
	ctx context.Context, createdAfter *time.Time,
) ([]string, error) {
	if err := a.safeCheck(); err != nil {
		return nil, err
	}

	vtxos, err := a.listPendingSpentVtxosFromIndexer(ctx)
	if err != nil {
		return nil, err
	}

	// filter out swept vtxos and optionally filter by date
	filtered := make([]types.Vtxo, 0, len(vtxos))
	for _, vtxo := range vtxos {
		if createdAfter != nil && !createdAfter.IsZero() {
			if !vtxo.CreatedAt.After(*createdAfter) {
				continue
			}
		}
		filtered = append(filtered, vtxo)
	}

	if len(filtered) == 0 {
		return nil, nil
	}

	vtxosWithTapscripts, err := a.populateVtxosWithTapscripts(ctx, filtered)
	if err != nil {
		return nil, err
	}

	inputs, exitLeaves, arkFields, err := toIntentInputs(
		nil, vtxosWithTapscripts, nil,
	)
	if err != nil {
		return nil, err
	}

	txids := make([]string, 0)
	const MAX_INPUTS_PER_INTENT = 20

	for i := 0; i < len(inputs); i += MAX_INPUTS_PER_INTENT {
		end := i + MAX_INPUTS_PER_INTENT
		if end > len(inputs) {
			end = len(inputs)
		}
		inputsSubset := inputs[i:end]
		exitLeavesSubset := exitLeaves[i:end]
		arkFieldsSubset := arkFields[i:end]
		proofTx, message, err := a.makeGetPendingTxIntent(
			inputsSubset,
			exitLeavesSubset,
			arkFieldsSubset,
		)
		if err != nil {
			return nil, err
		}

		pendingTxs, err := a.client.GetPendingTx(ctx, proofTx, message)
		if err != nil {
			return nil, err
		}

		for _, tx := range pendingTxs {
			txid, err := a.finalizeTx(ctx, tx)
			if err != nil {
				log.WithError(err).Errorf("failed to finalize pending tx: %s", tx.Txid)
				continue
			}
			txids = append(txids, txid)
		}
	}

	return txids, nil
}

func (a *arkClient) finalizeTx(
	ctx context.Context,
	acceptedTx client.AcceptedOffchainTx,
) (string, error) {
	finalCheckpoints := make([]string, 0, len(acceptedTx.SignedCheckpointTxs))

	for _, checkpoint := range acceptedTx.SignedCheckpointTxs {
		signedTx, err := a.wallet.SignTransaction(ctx, a.explorer, checkpoint)
		if err != nil {
			return "", err
		}
		finalCheckpoints = append(finalCheckpoints, signedTx)
	}

	if err := a.client.FinalizeTx(ctx, acceptedTx.Txid, finalCheckpoints); err != nil {
		return "", err
	}

	return acceptedTx.Txid, nil
}

func (a *arkClient) listenForArkTxs(ctx context.Context) {
	eventChan, closeFunc, err := a.client.GetTransactionsStream(ctx)
	if err != nil {
		log.WithError(err).Error("failed to get transaction stream")
		return
	}
	defer closeFunc()

	log.Debugf("listening for ark txs")
	for {
		select {
		case <-ctx.Done():
			log.Debugf("stopping ark tx listener")
			return
		case event, ok := <-eventChan:
			if !ok {
				continue
			}
			if errors.Is(event.Err, io.EOF) {
				closeFunc()
				return
			}

			if event.Err != nil {
				log.WithError(event.Err).Warn("received error in transaction stream")
				continue
			}

			_, offchainAddrs, _, _, err := a.wallet.GetAddresses(ctx)
			if err != nil {
				log.WithError(err).Error("failed to get offchain addresses")
				continue
			}

			myPubkeys := make(map[string]struct{})
			for _, addr := range offchainAddrs {
				// nolint
				decoded, _ := arklib.DecodeAddressV0(addr.Address)
				myPubkeys[hex.EncodeToString(schnorr.SerializePubKey(decoded.VtxoTapKey))] = struct{}{}
			}

			if event.CommitmentTx != nil {
				if err := a.handleCommitmentTx(ctx, myPubkeys, event.CommitmentTx); err != nil {
					log.WithError(err).Error("failed to process commitment tx")
					continue
				}
			}

			if event.ArkTx != nil {
				if err := a.handleArkTx(ctx, myPubkeys, event.ArkTx); err != nil {
					log.WithError(err).Error("failed to process ark tx")
					continue
				}
			}
		case <-ctx.Done():
			return
		}
	}
}

func (a *arkClient) listenForOnchainTxs(ctx context.Context) {
	onchainAddrs, offchainAddrs, boardingAddrs, _, err := a.wallet.GetAddresses(ctx)
	if err != nil {
		log.WithError(err).Error("failed to get boarding addresses")
		return
	}

	addresses := make([]string, 0, len(boardingAddrs)+len(onchainAddrs)+len(offchainAddrs))
	type addressInfo struct {
		tapscripts []string
		delay      arklib.RelativeLocktime
	}
	addressByScript := make(map[string]addressInfo, 0)

	// we listen for boarding addresses to catch "boarding" events
	for _, addr := range boardingAddrs {
		addresses = append(addresses, addr.Address)

		script, err := toOutputScript(addr.Address, a.Network)
		if err != nil {
			log.WithError(err).Error("failed to get pk script for boarding address")
			continue
		}

		addressByScript[hex.EncodeToString(script)] = addressInfo{
			tapscripts: addr.Tapscripts,
			delay:      a.BoardingExitDelay, // TODO: ideally computed from tapscripts
		}
	}

	// we listen for classic P2TR addresses to catch onchain send/receive events
	for _, addr := range onchainAddrs {
		addresses = append(addresses, addr)

		script, err := toOutputScript(addr, a.Network)
		if err != nil {
			log.WithError(err).Error("failed to get pk script for onchain address")
			continue
		}

		addressByScript[hex.EncodeToString(script)] = addressInfo{
			tapscripts: []string{},                // no tapscripts for onchain address
			delay:      arklib.RelativeLocktime{}, // no delay for classic onchain address
		}
	}

	// we listen for offchain addresses to catch unrolling events
	for _, offchainAddr := range offchainAddrs {
		addr, err := toOnchainAddress(offchainAddr.Address, a.Network)
		if err != nil {
			log.WithError(err).Error("failed to get onchain address for offchain address")
			continue
		}

		addresses = append(addresses, addr)

		script, err := toOutputScript(addr, a.Network)
		if err != nil {
			log.WithError(err).Error("failed to get pk script for offchain address")
			continue
		}

		addressByScript[hex.EncodeToString(script)] = addressInfo{
			tapscripts: offchainAddr.Tapscripts,
			delay:      a.UnilateralExitDelay, // TODO: ideally computed from tapscripts
		}
	}

	if err := a.explorer.SubscribeForAddresses(addresses); err != nil {
		log.WithError(err).Error("failed to subscribe for onchain addresses")
		return
	}

	ch := a.explorer.GetAddressesEvents()

	log.Debugf("subscribed for %d addresses", len(addresses))
	for {
		select {
		case <-ctx.Done():
			log.Debug("stopping onchain transaction listener")
			if err := a.explorer.UnsubscribeForAddresses(addresses); err != nil {
				log.WithError(err).Error("failed to unsubscribe for onchain addresses")
			}
			return
		case update := <-ch:
			// TODO: we may want to forward this error so the user can try to reconnect.
			if update.Error != nil {
				log.WithError(update.Error).Error("received error from explorer")
				continue
			}
			txsToAdd := make([]types.Transaction, 0)
			txsToConfirm := make([]string, 0)
			utxosToConfirm := make(map[types.Outpoint]int64)
			utxosToSpend := make(map[types.Outpoint]string)
			if len(update.NewUtxos) > 0 {
				for _, u := range update.NewUtxos {
					txsToAdd = append(txsToAdd, types.Transaction{
						TransactionKey: types.TransactionKey{
							BoardingTxid: u.Txid,
						},
						Amount:    u.Amount,
						Type:      types.TxReceived,
						CreatedAt: u.CreatedAt,
					})
				}
			}
			if len(update.ConfirmedUtxos) > 0 {
				for _, u := range update.ConfirmedUtxos {
					txsToConfirm = append(txsToConfirm, u.Txid)
					utxosToConfirm[u.Outpoint] = u.CreatedAt.Unix()
				}
			}
			if len(update.SpentUtxos) > 0 {
				for _, u := range update.SpentUtxos {
					utxosToSpend[u.Outpoint] = u.SpentBy
				}
			}

			if len(txsToAdd) > 0 {
				a.dbMu.Lock()
				count, err := a.store.TransactionStore().AddTransactions(
					ctx, txsToAdd,
				)
				a.dbMu.Unlock()
				if err != nil {
					log.WithError(err).Error("failed to add new boarding transactions")
					continue
				}
				if count > 0 {
					log.Debugf("added %d boarding transaction(s)", count)
				}
			}

			if len(txsToConfirm) > 0 {
				a.dbMu.Lock()
				count, err := a.store.TransactionStore().ConfirmTransactions(
					ctx, txsToConfirm, time.Now(),
				)
				a.dbMu.Unlock()
				if err != nil {
					log.WithError(err).Error("failed to update boarding transactions")
					continue
				}
				if count > 0 {
					log.Debugf("confirmed %d boarding transaction(s)", count)
				}
			}

			if len(update.Replacements) > 0 {
				a.dbMu.Lock()
				count, err := a.store.TransactionStore().RbfTransactions(ctx, update.Replacements)
				if err != nil {
					a.dbMu.Unlock()
					log.WithError(err).Error("failed to update rbf boarding transactions")
					continue
				}
				if count > 0 {
					log.Debugf("replaced %d boarding transaction(s)", count)
				}

				for replacedTxid, replacementTxid := range update.Replacements {
					newTransaction, err := a.explorer.GetTxHex(replacementTxid)
					if err != nil {
						log.WithError(err).Error("failed to get boarding replacement transaction")
						continue
					}
					var tx wire.MsgTx
					if err := tx.Deserialize(hex.NewDecoder(strings.NewReader(newTransaction))); err != nil {
						log.WithError(err).
							Error("failed to deserialize boarding replacement transaction")
						continue
					}

					utxoStore := a.store.UtxoStore()

					for outputIndex := range tx.TxOut {
						replacedUtxo := types.Outpoint{
							Txid: replacedTxid,
							VOut: uint32(outputIndex),
						}

						if utxos, err := utxoStore.GetUtxos(ctx, []types.Outpoint{replacedUtxo}); err == nil &&
							len(utxos) > 0 {
							if err := utxoStore.ReplaceUtxo(ctx, replacedUtxo, types.Outpoint{
								Txid: replacementTxid,
								VOut: uint32(outputIndex),
							}); err != nil {
								log.WithError(err).Error("failed to replace boarding utxo")
								continue
							}
						}
					}
				}
				a.dbMu.Unlock()
			}

			if len(update.NewUtxos) > 0 {
				utxosToAdd := make([]types.Utxo, 0, len(update.NewUtxos))
				for _, u := range update.NewUtxos {
					address, ok := addressByScript[u.Script]
					if !ok {
						log.WithField("script", u.Script).
							WithField("outpoint", u.Outpoint).
							Error("failed to find address for new utxo")
						continue
					}

					txHex, err := a.explorer.GetTxHex(u.Txid)
					if err != nil {
						log.WithField("txid", u.Txid).
							WithError(err).
							Error("failed to get boarding utxo transaction")
						continue
					}

					var spendableAt time.Time
					if !u.CreatedAt.IsZero() {
						spendableAt = u.CreatedAt.Add(
							time.Duration(address.delay.Seconds()) * time.Second,
						)
					}

					utxosToAdd = append(utxosToAdd, types.Utxo{
						Outpoint:    u.Outpoint,
						Amount:      u.Amount,
						Script:      u.Script,
						Delay:       address.delay,
						Spent:       false,
						SpentBy:     "",
						Tx:          txHex,
						Tapscripts:  address.tapscripts,
						CreatedAt:   u.CreatedAt,
						SpendableAt: spendableAt,
					})
				}

				a.dbMu.Lock()
				count, err := a.store.UtxoStore().AddUtxos(ctx, utxosToAdd)
				a.dbMu.Unlock()
				if err != nil {
					log.WithError(err).Error("failed to add new boarding utxos")
					continue
				}
				if count > 0 {
					log.Debugf("added %d new boarding utxo(s)", count)
				}
			}

			if len(utxosToConfirm) > 0 {
				a.dbMu.Lock()
				count, err := a.store.UtxoStore().ConfirmUtxos(ctx, utxosToConfirm)
				a.dbMu.Unlock()
				if err != nil {
					log.WithError(err).Error("failed to add new boarding utxos")
					continue
				}
				if count > 0 {
					log.Debugf("confirmed %d boarding utxo(s)", count)
				}
			}
			if len(utxosToSpend) > 0 {
				a.dbMu.Lock()
				count, err := a.store.UtxoStore().SpendUtxos(ctx, utxosToSpend)
				a.dbMu.Unlock()
				if err != nil {
					log.WithError(err).Error("failed to mark boarding utxos as spent")
					continue
				}
				if count > 0 {
					log.Debugf("spent %d boarding utxo(s)", count)
				}
			}
		}
	}
}

func (a *arkClient) refreshDb(ctx context.Context) error {
	select {
	case <-ctx.Done():
		return ctx.Err()
	default:
	}

	a.dbMu.Lock()
	defer a.dbMu.Unlock()

	// Fetch new and spent vtxos.
	spendableVtxos, spentVtxos, err := a.listVtxosFromIndexer(ctx)
	if err != nil {
		return err
	}

	select {
	case <-ctx.Done():
		return ctx.Err()
	default:
	}
	// Fetch new and spent utxos.
	allUtxos, err := a.getAllBoardingUtxos(ctx)
	if err != nil {
		return err
	}

	spendableUtxos := make([]types.Utxo, 0, len(allUtxos))
	spentUtxos := make([]types.Utxo, 0, len(allUtxos))
	commitmentTxsToIgnore := make(map[string]struct{})
	for _, utxo := range allUtxos {
		if utxo.Spent {
			spentUtxos = append(spentUtxos, utxo)
			commitmentTxsToIgnore[utxo.SpentBy] = struct{}{}
			continue
		}
		spendableUtxos = append(spendableUtxos, utxo)
	}

	// Rebuild tx history.
	unconfirmedTxs := make([]types.Transaction, 0)
	confirmedTxs := make([]types.Transaction, 0)
	for _, u := range allUtxos {
		tx := types.Transaction{
			TransactionKey: types.TransactionKey{
				BoardingTxid: u.Txid,
			},
			Amount:    u.Amount,
			Type:      types.TxReceived,
			CreatedAt: u.CreatedAt,
			Settled:   u.Spent,
			SettledBy: u.SpentBy,
			Hex:       u.Tx,
		}

		if u.CreatedAt.IsZero() {
			unconfirmedTxs = append(unconfirmedTxs, tx)
			continue
		}
		confirmedTxs = append(confirmedTxs, tx)
	}

	onchainHistory := append(unconfirmedTxs, confirmedTxs...)

	select {
	case <-ctx.Done():
		return ctx.Err()
	default:
	}

	offchainHistory, err := a.vtxosToTxs(ctx, spendableVtxos, spentVtxos, commitmentTxsToIgnore)
	if err != nil {
		return err
	}

	history := append(onchainHistory, offchainHistory...)
	sort.SliceStable(history, func(i, j int) bool {
		return history[i].CreatedAt.After(history[j].CreatedAt)
	})

	select {
	case <-ctx.Done():
		return ctx.Err()
	default:
	}

	// TODO make DB queries transactional

	// TODO goroutines

	// Update tx history in db.
	if err := a.refreshTxDb(ctx, history); err != nil {
		return err
	}

	// Update utxos in db.
	if err := a.refreshUtxoDb(ctx, spendableUtxos, spentUtxos); err != nil {
		return err
	}

	// Update vtxos in db.
	return a.refreshVtxoDb(ctx, spendableVtxos, spentVtxos)
}

func (a *arkClient) refreshTxDb(ctx context.Context, newTxs []types.Transaction) error {
	// Fetch old data.
	oldTxs, err := a.store.TransactionStore().GetAllTransactions(ctx)
	if err != nil {
		return err
	}

	// Index the old data for quick lookups.
	oldTxsMap := make(map[string]types.Transaction, len(oldTxs))
	txsToUpdate := make(map[string]types.Transaction, 0)
	for _, tx := range oldTxs {
		if tx.CreatedAt.IsZero() || !tx.Settled {
			txsToUpdate[tx.TransactionKey.String()] = tx
		}
		oldTxsMap[tx.TransactionKey.String()] = tx
	}

	txsToAdd := make([]types.Transaction, 0, len(newTxs))
	txsToReplace := make([]types.Transaction, 0, len(newTxs))
	for _, tx := range newTxs {
		if _, ok := oldTxsMap[tx.TransactionKey.String()]; !ok {
			txsToAdd = append(txsToAdd, tx)
			continue
		}

		if _, ok := txsToUpdate[tx.TransactionKey.String()]; ok {
			txsToReplace = append(txsToReplace, tx)
		}
	}

	if len(txsToAdd) > 0 {
		count, err := a.store.TransactionStore().AddTransactions(ctx, txsToAdd)
		if err != nil {
			return err
		}
		if count > 0 {
			log.Debugf("added %d new transaction(s)", count)
		}
	}
	if len(txsToReplace) > 0 {
		count, err := a.store.TransactionStore().UpdateTransactions(ctx, txsToReplace)
		if err != nil {
			return err
		}
		if count > 0 {
			log.Debugf("replaced %d transaction(s)", count)
		}
	}

	return nil
}

func (a *arkClient) refreshUtxoDb(
	ctx context.Context, spendableUtxos, spentUtxos []types.Utxo,
) error {
	// Fetch old data.
	oldSpendableUtxos, _, err := a.store.UtxoStore().GetAllUtxos(ctx)
	if err != nil {
		return err
	}

	// Index old data for quick lookups.
	oldSpendableUtxoMap := make(map[types.Outpoint]types.Utxo, 0)
	for _, u := range oldSpendableUtxos {
		oldSpendableUtxoMap[u.Outpoint] = u
	}

	utxosToAdd := make([]types.Utxo, 0, len(spendableUtxos))
	utxosToConfirm := make(map[types.Outpoint]int64)
	for _, utxo := range spendableUtxos {
		if _, ok := oldSpendableUtxoMap[utxo.Outpoint]; !ok {
			utxosToAdd = append(utxosToAdd, utxo)
		} else {
			var confirmedAt int64
			if !utxo.CreatedAt.IsZero() {
				confirmedAt = utxo.CreatedAt.Unix()
				utxosToConfirm[utxo.Outpoint] = confirmedAt
			}
		}
	}

	// Spent vtxos include swept and redeemed, let's make sure to update any vtxo that was
	// previously spendable.
	utxosToSpend := make(map[types.Outpoint]string)
	for _, utxo := range spentUtxos {
		if _, ok := oldSpendableUtxoMap[utxo.Outpoint]; ok {
			utxosToSpend[utxo.Outpoint] = utxo.SpentBy
		}
	}

	if len(utxosToAdd) > 0 {
		count, err := a.store.UtxoStore().AddUtxos(ctx, utxosToAdd)
		if err != nil {
			return err
		}
		if count > 0 {
			log.Debugf("added %d new boarding utxo(s)", count)
		}
	}
	if len(utxosToConfirm) > 0 {
		count, err := a.store.UtxoStore().ConfirmUtxos(ctx, utxosToConfirm)
		if err != nil {
			return err
		}
		if count > 0 {
			log.Debugf("confirmed %d boarding utxo(s)", count)
		}
	}
	if len(utxosToSpend) > 0 {
		count, err := a.store.UtxoStore().SpendUtxos(ctx, utxosToSpend)
		if err != nil {
			return err
		}
		if count > 0 {
			log.Debugf("spent %d boarding utxo(s)", count)
		}
	}

	return nil
}

func (a *arkClient) refreshVtxoDb(
	ctx context.Context, spendableVtxos, spentVtxos []types.Vtxo,
) error {
	// Fetch old data.
	oldSpendableVtxos, _, err := a.store.VtxoStore().GetAllVtxos(ctx)
	if err != nil {
		return err
	}

	// Index old data for quick lookups.
	oldSpendableVtxoMap := make(map[types.Outpoint]types.Vtxo, 0)
	for _, v := range oldSpendableVtxos {
		oldSpendableVtxoMap[v.Outpoint] = v
	}

	vtxosToAdd := make([]types.Vtxo, 0, len(spendableVtxos))
	for _, vtxo := range spendableVtxos {
		if _, ok := oldSpendableVtxoMap[vtxo.Outpoint]; !ok {
			vtxosToAdd = append(vtxosToAdd, vtxo)
		}
	}

	// Spent vtxos include swept and redeemed, let's make sure to update any vtxo that was
	// previously spendable.
	vtxosToUpdate := make([]types.Vtxo, 0, len(spentVtxos))
	for _, vtxo := range spentVtxos {
		if _, ok := oldSpendableVtxoMap[vtxo.Outpoint]; ok {
			vtxosToUpdate = append(vtxosToUpdate, vtxo)
		}
	}

	if len(vtxosToAdd) > 0 {
		count, err := a.store.VtxoStore().AddVtxos(ctx, vtxosToAdd)
		if err != nil {
			return err
		}
		if count > 0 {
			log.Debugf("added %d new vtxo(s)", count)
		}
	}
	if len(vtxosToUpdate) > 0 {
		count, err := a.store.VtxoStore().UpdateVtxos(ctx, vtxosToUpdate)
		if err != nil {
			return err
		}
		if count > 0 {
			log.Debugf("updated %d vtxo(s)", count)
		}
	}

	return nil
}

func (a *arkClient) getBalanceFromStore(ctx context.Context) (*Balance, error) {
	balance := &Balance{
		OnchainBalance: OnchainBalance{
			SpendableAmount: 0,
			LockedAmount:    make([]LockedOnchainBalance, 0),
		},
		OffchainBalance: OffchainBalance{
			Total:          0,
			NextExpiration: "",
			Details:        make([]VtxoDetails, 0),
		},
	}

	// offchain balance
	offchainBalance, amountByExpiration, err := a.getOffchainBalance(ctx)
	if err != nil {
		return nil, err
	}

	nextExpiration, details := getOffchainBalanceDetails(amountByExpiration)
	balance.OffchainBalance.Total = offchainBalance
	balance.OffchainBalance.NextExpiration = getFancyTimeExpiration(nextExpiration)
	balance.OffchainBalance.Details = details

	if a.UtxoMaxAmount == 0 {
		return balance, nil
	}

	// onchain balance
	utxoStore := a.store.UtxoStore()
	utxos, _, err := utxoStore.GetAllUtxos(ctx)
	if err != nil {
		return nil, err
	}
	now := time.Now()

	for _, utxo := range utxos {
		if !utxo.IsConfirmed() {
			continue // TODO handle unconfirmed balance ? (not spendable on ark)
		}

		if now.After(utxo.SpendableAt) {
			balance.OnchainBalance.SpendableAmount += utxo.Amount
			continue
		}

		balance.OnchainBalance.LockedAmount = append(
			balance.OnchainBalance.LockedAmount,
			LockedOnchainBalance{
				SpendableAt: utxo.SpendableAt.Format(time.RFC3339),
				Amount:      utxo.Amount,
			},
		)
	}

	return balance, nil
}

func (a *arkClient) getBalanceFromExplorer(ctx context.Context) (*Balance, error) {
	if a.wallet == nil {
		return nil, fmt.Errorf("wallet not initialized")
	}

	onchainAddrs, offchainAddrs, boardingAddrs, redeemAddrs, err := a.wallet.GetAddresses(ctx)
	if err != nil {
		return nil, err
	}

	if a.UtxoMaxAmount == 0 {
		balance, amountByExpiration, err := a.getOffchainBalance(ctx)
		if err != nil {
			return nil, err
		}

		nextExpiration, details := getOffchainBalanceDetails(amountByExpiration)

		return &Balance{
			OffchainBalance: OffchainBalance{
				Total:          balance,
				NextExpiration: getFancyTimeExpiration(nextExpiration),
				Details:        details,
			},
		}, nil
	}

	const nbWorkers = 4
	wg := &sync.WaitGroup{}
	wg.Add(nbWorkers * len(offchainAddrs))

	chRes := make(chan balanceRes, nbWorkers*len(offchainAddrs))
	for i := range offchainAddrs {
		boardingAddr := boardingAddrs[i]
		redeemAddr := redeemAddrs[i]

		go func() {
			defer wg.Done()
			balance, amountByExpiration, err := a.getOffchainBalance(ctx)
			if err != nil {
				chRes <- balanceRes{err: err}
				return
			}

			chRes <- balanceRes{
				offchainBalance:             balance,
				offchainBalanceByExpiration: amountByExpiration,
			}
		}()

		getDelayedBalance := func(addr string) {
			defer wg.Done()

			spendableBalance, lockedBalance, err := a.explorer.GetRedeemedVtxosBalance(
				addr, a.UnilateralExitDelay,
			)
			if err != nil {
				chRes <- balanceRes{err: err}
				return
			}

			chRes <- balanceRes{
				onchainSpendableBalance: spendableBalance,
				onchainLockedBalance:    lockedBalance,
				err:                     err,
			}
		}

		go func() {
			defer wg.Done()
			totalOnchainBalance := uint64(0)
			for _, addr := range onchainAddrs {
				utxos, err := a.explorer.GetUtxos(addr)
				balance := uint64(0)
				for _, utxo := range utxos {
					balance += utxo.Amount
				}
				if err != nil {
					chRes <- balanceRes{err: err}
					return
				}
				totalOnchainBalance += balance
			}
			chRes <- balanceRes{onchainSpendableBalance: totalOnchainBalance}
		}()

		go getDelayedBalance(boardingAddr.Address)
		go getDelayedBalance(redeemAddr.Address)
	}

	wg.Wait()

	lockedOnchainBalance := []LockedOnchainBalance{}
	details := make([]VtxoDetails, 0)
	offchainBalance, onchainBalance := uint64(0), uint64(0)
	nextExpiration := int64(0)
	count := 0
	for res := range chRes {
		if res.err != nil {
			return nil, res.err
		}
		if res.offchainBalance > 0 {
			offchainBalance = res.offchainBalance
		}
		if res.onchainSpendableBalance > 0 {
			onchainBalance += res.onchainSpendableBalance
		}
		nextExpiration, details = getOffchainBalanceDetails(res.offchainBalanceByExpiration)

		if res.onchainLockedBalance != nil {
			for timestamp, amount := range res.onchainLockedBalance {
				fancyTime := time.Unix(timestamp, 0).Format(time.RFC3339)
				lockedOnchainBalance = append(
					lockedOnchainBalance,
					LockedOnchainBalance{
						SpendableAt: fancyTime,
						Amount:      amount,
					},
				)
			}
		}

		count++
		if count == nbWorkers {
			break
		}
	}

	return &Balance{
		OnchainBalance: OnchainBalance{
			SpendableAmount: onchainBalance,
			LockedAmount:    lockedOnchainBalance,
		},
		OffchainBalance: OffchainBalance{
			Total:          offchainBalance,
			NextExpiration: getFancyTimeExpiration(nextExpiration),
			Details:        details,
		},
	}, nil
}

// bumpAnchorTx builds and signs a transaction bumping the fees for a given tx with P2A output.
// Makes use of the onchain P2TR account to select UTXOs to pay fees for parent.
func (a *arkClient) bumpAnchorTx(ctx context.Context, parent *wire.MsgTx) (string, error) {
	anchor, err := txutils.FindAnchorOutpoint(parent)
	if err != nil {
		return "", err
	}

	// estimate for the size of the bump transaction
	weightEstimator := input.TxWeightEstimator{}

	// WeightEstimator doesn't support P2A size, using P2WSH will lead to a small overestimation
	// TODO use the exact P2A size
	weightEstimator.AddNestedP2WSHInput(lntypes.VByte(3).ToWU())

	// We assume only one UTXO will be selected to have a correct estimation
	weightEstimator.AddTaprootKeySpendInput(txscript.SigHashDefault)
	weightEstimator.AddP2TROutput()

	childVSize := weightEstimator.Weight().ToVB()

	packageSize := childVSize + computeVSize(parent)
	feeRate, err := a.explorer.GetFeeRate()
	if err != nil {
		return "", err
	}

	fees := uint64(math.Ceil(float64(packageSize) * feeRate))

	addresses, _, _, _, err := a.wallet.GetAddresses(ctx)
	if err != nil {
		return "", err
	}

	selectedCoins := make([]explorer.Utxo, 0)
	selectedAmount := uint64(0)
	amountToSelect := int64(fees) - txutils.ANCHOR_VALUE
	uncomfirmedBalance := uint64(0)
	for _, addr := range addresses {
		utxos, err := a.explorer.GetUtxos(addr)
		if err != nil {
			return "", err
		}

		for _, utxo := range utxos {
			if !utxo.Status.Confirmed {
				uncomfirmedBalance += utxo.Amount
				continue
			}

			selectedCoins = append(selectedCoins, utxo)
			selectedAmount += utxo.Amount
			amountToSelect -= int64(selectedAmount)
			if amountToSelect <= 0 {
				break
			}
		}
	}

	if amountToSelect > 0 {
		return "", fmt.Errorf(
			"not enough confirmed funds to select %d (uncomfirmed balance: %d)",
			amountToSelect, uncomfirmedBalance,
		)
	}

	changeAmount := selectedAmount - fees

	newAddr, _, _, err := a.wallet.NewAddress(ctx, true)
	if err != nil {
		return "", err
	}

	pkScript, err := toOutputScript(newAddr, a.Network)
	if err != nil {
		return "", err
	}

	inputs := []*wire.OutPoint{anchor}
	sequences := []uint32{
		wire.MaxTxInSequenceNum,
	}
	outputs := []*wire.TxOut{
		{
			Value:    int64(changeAmount),
			PkScript: pkScript,
		},
	}

	for _, utxo := range selectedCoins {
		txid, err := chainhash.NewHashFromStr(utxo.Txid)
		if err != nil {
			return "", err
		}
		inputs = append(inputs, &wire.OutPoint{
			Hash:  *txid,
			Index: utxo.Vout,
		})
		sequences = append(sequences, wire.MaxTxInSequenceNum)
	}

	ptx, err := psbt.New(inputs, outputs, 3, 0, sequences)
	if err != nil {
		return "", err
	}

	ptx.Inputs[0].WitnessUtxo = txutils.AnchorOutput()

	b64, err := ptx.B64Encode()
	if err != nil {
		return "", err
	}

	tx, err := a.wallet.SignTransaction(ctx, a.explorer, b64)
	if err != nil {
		return "", err
	}

	signedPtx, err := psbt.NewFromRawBytes(strings.NewReader(tx), true)
	if err != nil {
		return "", err
	}

	for inIndex := range signedPtx.Inputs[1:] {
		if _, err := psbt.MaybeFinalize(signedPtx, inIndex+1); err != nil {
			return "", err
		}
	}

	childTx, err := txutils.ExtractWithAnchors(signedPtx)
	if err != nil {
		return "", err
	}

	var serializedTx bytes.Buffer
	if err := childTx.Serialize(&serializedTx); err != nil {
		return "", err
	}

	return hex.EncodeToString(serializedTx.Bytes()), nil
}

func (a *arkClient) sendExpiredBoardingUtxos(ctx context.Context, to string) (string, error) {
	pkscript, err := toOutputScript(to, a.Network)
	if err != nil {
		return "", err
	}

	a.dbMu.Lock()
	defer a.dbMu.Unlock()

	utxos, err := a.getExpiredBoardingUtxos(ctx, nil)
	if err != nil {
		return "", err
	}

	targetAmount := uint64(0)
	for _, u := range utxos {
		targetAmount += u.Amount
	}

	if targetAmount == 0 {
		return "", fmt.Errorf("no expired boarding funds available")
	}

	ptx, err := psbt.New(nil, nil, 2, 0, nil)
	if err != nil {
		return "", err
	}

	updater, err := psbt.NewUpdater(ptx)
	if err != nil {
		return "", err
	}

	updater.Upsbt.UnsignedTx.AddTxOut(&wire.TxOut{
		Value:    int64(targetAmount),
		PkScript: pkscript,
	})
	updater.Upsbt.Outputs = append(updater.Upsbt.Outputs, psbt.POutput{})

	if err := a.addInputs(ctx, updater, utxos); err != nil {
		return "", err
	}

	vbytes := computeVSize(updater.Upsbt.UnsignedTx)
	feeRate, err := a.explorer.GetFeeRate()
	if err != nil {
		return "", err
	}
	feeAmount := uint64(math.Ceil(float64(vbytes)*feeRate) + 50)

	if targetAmount-feeAmount <= a.Dust {
		return "", fmt.Errorf("not enough funds to cover network fees")
	}

	updater.Upsbt.UnsignedTx.TxOut[0].Value -= int64(feeAmount)

	unsignedTx, _ := ptx.B64Encode()

	signedTx, err := a.wallet.SignTransaction(ctx, a.explorer, unsignedTx)
	if err != nil {
		return "", err
	}

	ptx, err = psbt.NewFromRawBytes(strings.NewReader(signedTx), true)
	if err != nil {
		return "", err
	}

	for i := range ptx.Inputs {
		if err := psbt.Finalize(ptx, i); err != nil {
			return "", err
		}
	}

	return ptx.B64Encode()
}

func (a *arkClient) completeUnilateralExit(ctx context.Context, to string) (string, error) {
	pkscript, err := toOutputScript(to, a.Network)
	if err != nil {
		return "", err
	}

	utxos, err := a.getMatureUtxos(ctx)
	if err != nil {
		return "", err
	}

	targetAmount := uint64(0)
	for _, u := range utxos {
		targetAmount += u.Amount
	}

	if targetAmount == 0 {
		return "", fmt.Errorf("no mature funds available")
	}

	ptx, err := psbt.New(nil, nil, 2, 0, nil)
	if err != nil {
		return "", err
	}

	updater, err := psbt.NewUpdater(ptx)
	if err != nil {
		return "", err
	}

	updater.Upsbt.UnsignedTx.AddTxOut(&wire.TxOut{
		Value:    int64(targetAmount),
		PkScript: pkscript,
	})
	updater.Upsbt.Outputs = append(updater.Upsbt.Outputs, psbt.POutput{})

	if err := a.addInputs(ctx, updater, utxos); err != nil {
		return "", err
	}

	vbytes := computeVSize(updater.Upsbt.UnsignedTx)
	feeRate, err := a.explorer.GetFeeRate()
	if err != nil {
		return "", err
	}

	feeAmount := uint64(math.Ceil(float64(vbytes)*feeRate) + 100)

	if targetAmount-feeAmount <= a.Dust {
		return "", fmt.Errorf("not enough funds to cover network fees")
	}

	updater.Upsbt.UnsignedTx.TxOut[0].Value -= int64(feeAmount)

	unsignedTx, _ := ptx.B64Encode()

	signedTx, err := a.wallet.SignTransaction(ctx, a.explorer, unsignedTx)
	if err != nil {
		return "", err
	}

	ptx, err = psbt.NewFromRawBytes(strings.NewReader(signedTx), true)
	if err != nil {
		return "", err
	}

	for i := range ptx.Inputs {
		if err := psbt.Finalize(ptx, i); err != nil {
			return "", err
		}
	}

	tx, err := psbt.Extract(ptx)
	if err != nil {
		return "", err
	}

	buf := bytes.NewBuffer(nil)
	if err := tx.Serialize(buf); err != nil {
		return "", err
	}

	txHex := hex.EncodeToString(buf.Bytes())
	return a.explorer.Broadcast(txHex)
}

func (a *arkClient) selectFunds(
	ctx context.Context, amount uint64, opts CoinSelectOptions,
) ([]types.Utxo, []client.TapscriptsVtxo, uint64, error) {
	_, offchainAddrs, boardingAddrs, _, err := a.wallet.GetAddresses(ctx)
	if err != nil {
		return nil, nil, 0, err
	}
	if len(offchainAddrs) <= 0 {
		return nil, nil, 0, fmt.Errorf("no offchain addresses found")
	}

	vtxos := make([]client.TapscriptsVtxo, 0)
	spendableVtxos, err := a.getVtxos(ctx, &opts)
	if err != nil {
		return nil, nil, 0, err
	}

	for _, offchainAddr := range offchainAddrs {
		for _, v := range spendableVtxos {
			vtxoAddr, err := v.Address(a.SignerPubKey, a.Network)
			if err != nil {
				return nil, nil, 0, err
			}

			if vtxoAddr == offchainAddr.Address {
				vtxos = append(vtxos, client.TapscriptsVtxo{
					Vtxo:       v,
					Tapscripts: offchainAddr.Tapscripts,
				})
			}
		}
	}

	boardingUtxos, err := a.getClaimableBoardingUtxos(ctx, boardingAddrs, nil)
	if err != nil {
		return nil, nil, 0, err
	}

	var selectedBoardingCoins []types.Utxo
	var selectedCoins []client.TapscriptsVtxo

	// if no receivers, self send all selected coins
	if amount <= 0 {
		selectedBoardingCoins = boardingUtxos
		selectedCoins = vtxos

		amount := uint64(0)
		for _, utxo := range boardingUtxos {
			amount += utxo.Amount
		}
		for _, utxo := range vtxos {
			amount += utxo.Amount
		}

		return selectedBoardingCoins, selectedCoins, 0, nil
	}

	return utils.CoinSelect(
		boardingUtxos, vtxos, amount, a.Dust, opts.WithExpirySorting,
	)
}

func (a *arkClient) settle(
	ctx context.Context, receivers []types.Receiver, settleOpts ...Option,
) (string, error) {
	options := newDefaultSettleOptions()
	for _, opt := range settleOpts {
		if err := opt(options); err != nil {
			return "", err
		}
	}
	if options.ExpiryThreshold <= 0 {
		options.ExpiryThreshold = defaultExpiryThreshold
	}

	expectedSignerPubkey := schnorr.SerializePubKey(a.SignerPubKey)
	outputs := make([]types.Receiver, 0)
	sumOfReceivers := uint64(0)

	// validate receivers and create outputs
	for _, receiver := range receivers {
		rcvAddr, err := arklib.DecodeAddressV0(receiver.To)
		if err != nil {
			return "", fmt.Errorf("invalid receiver address: %s", err)
		}

		rcvSignerPubkey := schnorr.SerializePubKey(rcvAddr.Signer)

		if !bytes.Equal(expectedSignerPubkey, rcvSignerPubkey) {
			return "", fmt.Errorf(
				"invalid receiver address '%s': expected signer pubkey %x, got %x",
				receiver.To, expectedSignerPubkey, rcvSignerPubkey,
			)
		}

		if receiver.Amount < a.Dust {
			return "", fmt.Errorf(
				"invalid amount (%d), must be greater than dust %d", receiver.Amount, a.Dust,
			)
		}

		outputs = append(outputs, types.Receiver{
			To:     receiver.To,
			Amount: receiver.Amount,
		})
		sumOfReceivers += receiver.Amount
	}

	a.dbMu.Lock()
	defer a.dbMu.Unlock()

	// coinselect boarding utxos and vtxos
	boardingUtxos, vtxos, changeAmount, err := a.selectFunds(
		ctx, sumOfReceivers, CoinSelectOptions{
			SelectRecoverableVtxos: options.SelectRecoverableVtxos,
			ExpiryThreshold:        options.ExpiryThreshold,
		},
	)
	if err != nil {
		return "", err
	}

	_, offchainAddr, _, err := a.wallet.NewAddress(ctx, false)
	if err != nil {
		return "", err
	}

	// if no outputs, self send all selected coins
	if len(outputs) <= 0 {
		amount := uint64(0)
		for _, utxo := range boardingUtxos {
			amount += utxo.Amount
		}
		for _, utxo := range vtxos {
			amount += utxo.Amount
		}

		outputs = append(outputs, types.Receiver{
			To:     offchainAddr.Address,
			Amount: amount,
		})
	}

	// add change output if any
	if changeAmount > 0 {
		outputs = append(outputs, types.Receiver{
			To:     offchainAddr.Address,
			Amount: changeAmount,
		})
	}

	return a.joinBatchWithRetry(ctx, nil, outputs, *options, vtxos, boardingUtxos)
}

func (a *arkClient) makeRegisterIntent(
	inputs []intent.Input, leafProofs []*arklib.TaprootMerkleProof,
	outputs []types.Receiver, cosignersPublicKeys []string, arkFields [][]*psbt.Unknown,
) (string, string, error) {
	message, outputsTxOut, err := registerIntentMessage(outputs, cosignersPublicKeys)
	if err != nil {
		return "", "", err
	}

	return a.makeIntent(message, inputs, outputsTxOut, leafProofs, arkFields)
}

func (a *arkClient) makeGetPendingTxIntent(
	inputs []intent.Input, leafProofs []*arklib.TaprootMerkleProof, arkFields [][]*psbt.Unknown,
) (string, string, error) {
	message, err := intent.GetPendingTxMessage{
		BaseMessage: intent.BaseMessage{
			Type: intent.IntentMessageTypeGetPendingTx,
		},
		ExpireAt: time.Now().Add(10 * time.Minute).Unix(), // valid for 10 minutes
	}.Encode()
	if err != nil {
		return "", "", err
	}

	return a.makeIntent(message, inputs, nil, leafProofs, arkFields)
}

func (a *arkClient) makeDeleteIntent(
	inputs []intent.Input, leafProofs []*arklib.TaprootMerkleProof, arkFields [][]*psbt.Unknown,
) (string, string, error) {
	message, err := intent.DeleteMessage{
		BaseMessage: intent.BaseMessage{
			Type: intent.IntentMessageTypeDelete,
		},
		ExpireAt: time.Now().Add(2 * time.Minute).Unix(),
	}.Encode()
	if err != nil {
		return "", "", err
	}

	return a.makeIntent(message, inputs, nil, leafProofs, arkFields)
}

func (a *arkClient) makeIntent(
	message string, inputs []intent.Input, outputsTxOut []*wire.TxOut,
	leafProofs []*arklib.TaprootMerkleProof, arkFields [][]*psbt.Unknown,
) (string, string, error) {
	proof, err := intent.New(message, inputs, outputsTxOut)
	if err != nil {
		return "", "", err
	}

	for i, input := range proof.Inputs {
		// intent proof tx has an additional input using the first vtxo script
		// so we need to use the previous leaf proof for the current input except for the first input
		var leafProof *arklib.TaprootMerkleProof
		if i == 0 {
			leafProof = leafProofs[0]
		} else {
			leafProof = leafProofs[i-1]
			input.Unknowns = arkFields[i-1]
		}
		input.TaprootLeafScript = []*psbt.TaprootTapLeafScript{
			{
				ControlBlock: leafProof.ControlBlock,
				Script:       leafProof.Script,
				LeafVersion:  txscript.BaseLeafVersion,
			},
		}

		proof.Inputs[i] = input
	}

	unsignedProofTx, err := proof.B64Encode()
	if err != nil {
		return "", "", err
	}

	signedTx, err := a.wallet.SignTransaction(context.Background(), a.explorer, unsignedProofTx)
	if err != nil {
		return "", "", err
	}

	return signedTx, message, nil
}

func (a *arkClient) addInputs(
	ctx context.Context, updater *psbt.Updater, utxos []types.Utxo,
) error {
	// TODO works only with single-key wallet
	_, offchain, _, err := a.wallet.NewAddress(ctx, false)
	if err != nil {
		return err
	}

	vtxoScript, err := script.ParseVtxoScript(offchain.Tapscripts)
	if err != nil {
		return err
	}

	for _, utxo := range utxos {
		previousHash, err := chainhash.NewHashFromStr(utxo.Txid)
		if err != nil {
			return err
		}

		sequence, err := utxo.Sequence()
		if err != nil {
			return err
		}

		updater.Upsbt.UnsignedTx.AddTxIn(&wire.TxIn{
			PreviousOutPoint: wire.OutPoint{
				Hash:  *previousHash,
				Index: utxo.VOut,
			},
			Sequence: sequence,
		})

		exitClosures := vtxoScript.ExitClosures()
		if len(exitClosures) <= 0 {
			return fmt.Errorf("no exit closures found")
		}

		exitClosure := exitClosures[0]

		exitScript, err := exitClosure.Script()
		if err != nil {
			return err
		}

		_, taprootTree, err := vtxoScript.TapTree()
		if err != nil {
			return err
		}

		exitLeaf := txscript.NewBaseTapLeaf(exitScript)
		leafProof, err := taprootTree.GetTaprootMerkleProof(exitLeaf.TapHash())
		if err != nil {
			return fmt.Errorf("failed to get taproot merkle proof: %s", err)
		}

		updater.Upsbt.Inputs = append(updater.Upsbt.Inputs, psbt.PInput{
			TaprootLeafScript: []*psbt.TaprootTapLeafScript{
				{
					ControlBlock: leafProof.ControlBlock,
					Script:       leafProof.Script,
					LeafVersion:  txscript.BaseLeafVersion,
				},
			},
		})
	}

	return nil
}

func (a *arkClient) populateVtxosWithTapscripts(
	ctx context.Context, vtxos []types.Vtxo,
) ([]client.TapscriptsVtxo, error) {
	_, offchainAddrs, _, _, err := a.wallet.GetAddresses(ctx)
	if err != nil {
		return nil, err
	}
	if len(offchainAddrs) <= 0 {
		return nil, fmt.Errorf("no offchain addresses found")
	}

	vtxosWithTapscripts := make([]client.TapscriptsVtxo, 0)

	for _, v := range vtxos {
		found := false
		for _, offchainAddr := range offchainAddrs {
			vtxoAddr, err := v.Address(a.SignerPubKey, a.Network)
			if err != nil {
				return nil, err
			}

			if vtxoAddr == offchainAddr.Address {
				vtxosWithTapscripts = append(vtxosWithTapscripts, client.TapscriptsVtxo{
					Vtxo:       v,
					Tapscripts: offchainAddr.Tapscripts,
				})
				found = true
				break
			}
		}
		if !found {
			return nil, fmt.Errorf("no offchain address found for vtxo %s", v.Txid)
		}
	}

	return vtxosWithTapscripts, nil
}

func (a *arkClient) joinBatchWithRetry(
	ctx context.Context, notes []string, outputs []types.Receiver, options SettleOptions,
	selectedCoins []client.TapscriptsVtxo, selectedBoardingCoins []types.Utxo,
) (string, error) {
	inputs, exitLeaves, arkFields, err := toIntentInputs(
		selectedBoardingCoins, selectedCoins, notes,
	)
	if err != nil {
		return "", err
	}

	signerSessions, signerPubKeys, err := a.handleOptions(options, inputs, notes)
	if err != nil {
		return "", err
	}

	deleteIntent := func() {
		proof, message, err := a.makeDeleteIntent(inputs, exitLeaves, arkFields)
		if err != nil {
			log.WithError(err).Warn("failed to create delete intent proof")
			return
		}

		err = a.client.DeleteIntent(ctx, proof, message)
		if err != nil {
			log.WithError(err).Warn("failed to delete intent")
			return
		}
	}

	maxRetry := 3
	retryCount := 0
	var batchErr error
	for retryCount < maxRetry {
		proofTx, message, err := a.makeRegisterIntent(
			inputs, exitLeaves, outputs, signerPubKeys, arkFields,
		)
		if err != nil {
			return "", err
		}

		intentID, err := a.client.RegisterIntent(ctx, proofTx, message)
		if err != nil {
			return "", fmt.Errorf("failed to register intent: %w", err)
		}

		log.Debugf("registered inputs and outputs with request id: %s", intentID)

		commitmentTxid, err := a.handleBatchEvents(
			ctx, intentID, selectedCoins, notes, selectedBoardingCoins, outputs, signerSessions,
			options.EventsCh, options.CancelCh,
		)
		if err != nil {
			deleteIntent()
			log.WithError(err).Warn("batch failed, retrying...")
			retryCount++
			time.Sleep(100 * time.Millisecond)
			batchErr = err
			continue
		}

		return commitmentTxid, nil
	}

	return "", fmt.Errorf("reached max atttempt of retries, last batch error: %s", batchErr)
}

func (a *arkClient) handleBatchEvents(
	ctx context.Context,
	intentId string, vtxos []client.TapscriptsVtxo, notes []string, boardingUtxos []types.Utxo,
	receivers []types.Receiver, signerSessions []tree.SignerSession,
	replayEventsCh chan<- any, cancelCh <-chan struct{},
) (string, error) {
	topics := make([]string, 0)
	for _, n := range notes {
		parsedNote, err := note.NewNoteFromString(n)
		if err != nil {
			return "", err
		}
		outpoint, _, err := parsedNote.IntentProofInput()
		if err != nil {
			return "", err
		}
		topics = append(topics, outpoint.String())
	}

	for _, boardingUtxo := range boardingUtxos {
		topics = append(topics, boardingUtxo.String())
	}
	for _, vtxo := range vtxos {
		topics = append(topics, vtxo.Outpoint.String())
	}
	for _, signer := range signerSessions {
		topics = append(topics, signer.GetPublicKey())
	}

	// skip only if there is no offchain output
	skipVtxoTreeSigning := true

	for _, receiver := range receivers {
		if _, err := arklib.DecodeAddressV0(receiver.To); err == nil {
			skipVtxoTreeSigning = false
			break
		}
	}

	options := []BatchSessionOption{WithCancel(cancelCh)}

	if skipVtxoTreeSigning {
		options = append(options, WithSkipVtxoTreeSigning())
	}

	if replayEventsCh != nil {
		options = append(options, WithReplay(replayEventsCh))
	}

	eventsCh, close, err := a.client.GetEventStream(ctx, topics)
	defer close()
	if err != nil {
		if errors.Is(err, io.EOF) {
			return "", fmt.Errorf("connection closed by server")
		}
		return "", err
	}

	batchEventsHandler := newBatchEventsHandler(
		a, intentId, vtxos, boardingUtxos, receivers, signerSessions,
	)

	commitmentTxid, err := JoinBatchSession(ctx, eventsCh, batchEventsHandler, options...)
	if err != nil {
		return "", err
	}

	return commitmentTxid, nil
}

func (a *arkClient) getMatureUtxos(ctx context.Context) ([]types.Utxo, error) {
	_, _, _, redemptionAddrs, err := a.wallet.GetAddresses(ctx)
	if err != nil {
		return nil, err
	}

	now := time.Now()

	utxos := make([]types.Utxo, 0)
	for _, addr := range redemptionAddrs {
		fetchedUtxos, err := a.explorer.GetUtxos(addr.Address)
		if err != nil {
			return nil, err
		}

		for _, utxo := range fetchedUtxos {
			u := utxo.ToUtxo(a.UnilateralExitDelay, addr.Tapscripts)
			if u.SpendableAt.Before(now) {
				utxos = append(utxos, u)
			}
		}
	}

	return utxos, nil
}

func (a *arkClient) getRedeemBranches(
	ctx context.Context, vtxos []types.Vtxo,
) (map[string]*redemption.CovenantlessRedeemBranch, error) {
	redeemBranches := make(map[string]*redemption.CovenantlessRedeemBranch, 0)

	for _, vtxo := range vtxos {
		redeemBranch, err := redemption.NewRedeemBranch(ctx, a.explorer, a.indexer, vtxo)
		if err != nil {
			return nil, err
		}

		redeemBranches[vtxo.Txid] = redeemBranch
	}

	return redeemBranches, nil
}

func (a *arkClient) getOffchainBalance(ctx context.Context) (uint64, map[int64]uint64, error) {
	amountByExpiration := make(map[int64]uint64, 0)
	opts := &CoinSelectOptions{SelectRecoverableVtxos: true}
	vtxos, err := a.getVtxos(ctx, opts)
	if err != nil {
		return 0, nil, err
	}
	var balance uint64
	for _, vtxo := range vtxos {
		balance += vtxo.Amount

		if !vtxo.ExpiresAt.IsZero() {
			expiration := vtxo.ExpiresAt.Unix()

			if _, ok := amountByExpiration[expiration]; !ok {
				amountByExpiration[expiration] = 0
			}

			amountByExpiration[expiration] += vtxo.Amount
		}
	}

	return balance, amountByExpiration, nil
}

func (a *arkClient) getAllBoardingUtxos(ctx context.Context) ([]types.Utxo, error) {
	_, _, boardingAddrs, _, err := a.wallet.GetAddresses(ctx)
	if err != nil {
		return nil, err
	}

	utxos := []types.Utxo{}
	for _, addr := range boardingAddrs {
		txs, err := a.explorer.GetTxs(addr.Address)
		if err != nil {
			return nil, err
		}
		for _, tx := range txs {
			for i, vout := range tx.Vout {
				if vout.Address == addr.Address {
					createdAt := time.Time{}
					utxoTime := time.Now()
					if tx.Status.Confirmed {
						createdAt = time.Unix(tx.Status.BlockTime, 0)
						utxoTime = time.Unix(tx.Status.BlockTime, 0)
					}

					txHex, err := a.explorer.GetTxHex(tx.Txid)
					if err != nil {
						return nil, err
					}
					spentStatuses, err := a.explorer.GetTxOutspends(tx.Txid)
					if err != nil {
						return nil, err
					}
					spent := false
					spentBy := ""
					if len(spentStatuses) > i {
						if spentStatuses[i].Spent {
							spent = true
							spentBy = spentStatuses[i].SpentBy
						}
					}

					utxos = append(utxos, types.Utxo{
						Outpoint: types.Outpoint{
							Txid: tx.Txid,
							VOut: uint32(i),
						},
						Amount: vout.Amount,
						Script: vout.Script,
						Delay:  a.BoardingExitDelay,
						SpendableAt: utxoTime.Add(
							time.Duration(a.BoardingExitDelay.Seconds()) * time.Second,
						),
						CreatedAt:  createdAt,
						Tapscripts: addr.Tapscripts,
						Spent:      spent,
						SpentBy:    spentBy,
						Tx:         txHex,
					})
				}
			}
		}
	}

	return utxos, nil
}

func (a *arkClient) getClaimableBoardingUtxos(
	_ context.Context, boardingAddrs []wallet.TapscriptsAddress, opts *CoinSelectOptions,
) ([]types.Utxo, error) {
	claimable := make([]types.Utxo, 0)
	for _, addr := range boardingAddrs {
		boardingScript, err := script.ParseVtxoScript(addr.Tapscripts)
		if err != nil {
			return nil, err
		}

		boardingTimeout, err := boardingScript.SmallestExitDelay()
		if err != nil {
			return nil, err
		}

		boardingUtxos, err := a.explorer.GetUtxos(addr.Address)
		if err != nil {
			return nil, err
		}

		now := time.Now()

		for _, utxo := range boardingUtxos {
			if opts != nil && len(opts.OutpointsFilter) > 0 {
				utxoOutpoint := types.Outpoint{
					Txid: utxo.Txid,
					VOut: utxo.Vout,
				}
				found := false
				for _, outpoint := range opts.OutpointsFilter {
					if outpoint == utxoOutpoint {
						found = true
						break
					}
				}

				if !found {
					continue
				}
			}

			u := utxo.ToUtxo(*boardingTimeout, addr.Tapscripts)
			if u.SpendableAt.Before(now) {
				continue
			}

			claimable = append(claimable, u)
		}
	}

	return claimable, nil
}

func (a *arkClient) getExpiredBoardingUtxos(
	ctx context.Context, opts *CoinSelectOptions,
) ([]types.Utxo, error) {
	_, _, boardingAddrs, _, err := a.wallet.GetAddresses(ctx)
	if err != nil {
		return nil, err
	}

	expired := make([]types.Utxo, 0)
	for _, addr := range boardingAddrs {
		boardingScript, err := script.ParseVtxoScript(addr.Tapscripts)
		if err != nil {
			return nil, err
		}

		boardingTimeout, err := boardingScript.SmallestExitDelay()
		if err != nil {
			return nil, err
		}

		boardingUtxos, err := a.explorer.GetUtxos(addr.Address)
		if err != nil {
			return nil, err
		}

		now := time.Now()

		for _, utxo := range boardingUtxos {
			if opts != nil && len(opts.OutpointsFilter) > 0 {
				utxoOutpoint := types.Outpoint{
					Txid: utxo.Txid,
					VOut: utxo.Vout,
				}
				found := false
				for _, outpoint := range opts.OutpointsFilter {
					if outpoint == utxoOutpoint {
						found = true
						break
					}
				}

				if !found {
					continue
				}
			}

			u := utxo.ToUtxo(*boardingTimeout, addr.Tapscripts)
			if u.SpendableAt.Before(now) || u.SpendableAt.Equal(now) {
				expired = append(expired, u)
			}
		}
	}

	return expired, nil
}

func (a *arkClient) getVtxos(ctx context.Context, opts *CoinSelectOptions) ([]types.Vtxo, error) {
	spendable, err := a.ListSpendableVtxos(ctx)
	if err != nil {
		return nil, err
	}

	if opts != nil && len(opts.OutpointsFilter) > 0 {
		spendable = filterByOutpoints(spendable, opts.OutpointsFilter)
	}

	recoverableVtxos := make([]types.Vtxo, 0)
	spendableVtxos := make([]types.Vtxo, 0, len(spendable))
	if opts != nil && opts.SelectRecoverableVtxos {
		for _, vtxo := range spendable {
			if vtxo.IsRecoverable() {
				recoverableVtxos = append(recoverableVtxos, vtxo)
				continue
			}
			spendableVtxos = append(spendableVtxos, vtxo)
		}
	} else {
		spendableVtxos = make([]types.Vtxo, len(spendable))
		copy(spendableVtxos, spendable)
	}

	allVtxos := append(recoverableVtxos, spendableVtxos...)

	// if sorting by expiry is required, we need to get the expiration date of each vtxo
	redeemBranches, err := a.getRedeemBranches(ctx, spendableVtxos)
	if err != nil {
		return nil, err
	}

	if opts != nil && opts.RecomputeExpiry {
		for vtxoTxid, branch := range redeemBranches {
			expiration, err := branch.ExpiresAt()
			if err != nil {
				return nil, err
			}

			for i, vtxo := range allVtxos {
				if vtxo.Txid == vtxoTxid {
					allVtxos[i].ExpiresAt = *expiration
					break
				}
			}
		}
	}

	if opts != nil && opts.ExpiryThreshold > 0 {
		allVtxos = utils.FilterVtxosByExpiry(allVtxos, opts.ExpiryThreshold)
	}

	if opts == nil || opts.WithExpirySorting {
		allVtxos = utils.SortVtxosByExpiry(allVtxos)
	}

	return allVtxos, nil
}

func (a *arkClient) getBoardingTxs(ctx context.Context) ([]types.Transaction, error) {
	allUtxos, err := a.getAllBoardingUtxos(ctx)
	if err != nil {
		return nil, err
	}

	unconfirmedTxs := make([]types.Transaction, 0)
	confirmedTxs := make([]types.Transaction, 0)
	for _, u := range allUtxos {
		tx := types.Transaction{
			TransactionKey: types.TransactionKey{
				BoardingTxid: u.Txid,
			},
			Amount:    u.Amount,
			Type:      types.TxReceived,
			CreatedAt: u.CreatedAt,
			Settled:   u.Spent,
			SettledBy: u.SpentBy,
			Hex:       u.Tx,
		}

		if u.CreatedAt.IsZero() {
			unconfirmedTxs = append(unconfirmedTxs, tx)
			continue
		}
		confirmedTxs = append(confirmedTxs, tx)
	}

	txs := append(unconfirmedTxs, confirmedTxs...)
	return txs, nil
}

func (a *arkClient) handleCommitmentTx(
	ctx context.Context, myPubkeys map[string]struct{}, commitmentTx *client.TxNotification,
) error {
	a.dbMu.Lock()
	defer a.dbMu.Unlock()

	vtxosToAdd := make([]types.Vtxo, 0)
	vtxosToSpend := make(map[types.Outpoint]string, 0)
	txsToAdd := make([]types.Transaction, 0)
	txsToSettle := make([]string, 0)

	for _, vtxo := range commitmentTx.SpendableVtxos {
		// remove opcodes from P2TR script
		tapkey := vtxo.Script[4:]
		if _, ok := myPubkeys[tapkey]; ok {
			vtxosToAdd = append(vtxosToAdd, vtxo)
		}
	}

	// Check if any of the spent vtxos is ours.
	spentVtxos := make([]types.Outpoint, 0, len(commitmentTx.SpentVtxos))
	indexedSpentVtxos := make(map[types.Outpoint]types.Vtxo)
	for _, vtxo := range commitmentTx.SpentVtxos {
		spentVtxos = append(spentVtxos, types.Outpoint{
			Txid: vtxo.Txid,
			VOut: vtxo.VOut,
		})
		indexedSpentVtxos[vtxo.Outpoint] = vtxo
	}
	myVtxos, err := a.store.VtxoStore().GetVtxos(ctx, spentVtxos)
	if err != nil {
		return err
	}

	rawTx := &wire.MsgTx{}
	reader := hex.NewDecoder(strings.NewReader(commitmentTx.Tx))
	if err := rawTx.Deserialize(reader); err != nil {
		return err
	}

	// Check if any of the claimed boarding utxos is ours.
	boardingTxids := make([]string, 0, len(rawTx.TxIn))
	for _, in := range rawTx.TxIn {
		boardingTxids = append(boardingTxids, in.PreviousOutPoint.Hash.String())
	}
	pendingBoardingTxs, err := a.store.TransactionStore().GetTransactions(
		ctx, boardingTxids,
	)
	if err != nil {
		return err
	}
	pendingBoardingTxids := make([]string, 0, len(pendingBoardingTxs))
	for _, tx := range pendingBoardingTxs {
		pendingBoardingTxids = append(pendingBoardingTxids, tx.BoardingTxid)
	}

	// Add all our pending boarding txs to the list of those to settle.
	txsToSettle = append(txsToSettle, pendingBoardingTxids...)

	// Add also our preconfirmed txs the list of those to settle, and also add the related
	// vtxos to the list of those to mark as spent.
	for _, vtxo := range myVtxos {
		vtxosToSpend[vtxo.Outpoint] = indexedSpentVtxos[vtxo.Outpoint].SpentBy
		if !vtxo.Preconfirmed {
			continue
		}
		txsToSettle = append(txsToSettle, vtxo.Txid)
	}

	// If no vtxos have been spent, add a new tx record.
	if len(vtxosToSpend) <= 0 {
		if len(vtxosToAdd) > 0 && len(pendingBoardingTxs) <= 0 {
			amount := uint64(0)
			for _, v := range vtxosToAdd {
				amount += v.Amount
			}
			txsToAdd = append(txsToAdd, types.Transaction{
				TransactionKey: types.TransactionKey{
					CommitmentTxid: commitmentTx.Txid,
				},
				Amount:    amount,
				Type:      types.TxReceived,
				Settled:   true,
				CreatedAt: time.Now(),
				Hex:       commitmentTx.Tx,
			})
		} else {
			vtxosToAddAmount := uint64(0)
			for _, v := range vtxosToAdd {
				vtxosToAddAmount += v.Amount
			}
			settledBoardingAmount := uint64(0)
			for _, tx := range pendingBoardingTxs {
				settledBoardingAmount += tx.Amount
			}
			if vtxosToAddAmount > 0 && vtxosToAddAmount < settledBoardingAmount {
				txsToAdd = append(txsToAdd, types.Transaction{
					TransactionKey: types.TransactionKey{
						CommitmentTxid: commitmentTx.Txid,
					},
					Amount:    settledBoardingAmount - vtxosToAddAmount,
					Type:      types.TxSent,
					Settled:   true,
					CreatedAt: time.Now(),
					Hex:       commitmentTx.Tx,
				})
			}
		}
	} else {
		if len(txsToSettle) <= 0 {
			amount := uint64(0)
			for _, v := range myVtxos {
				amount += v.Amount
			}
			for _, v := range vtxosToAdd {
				amount -= v.Amount
			}

			if amount > 0 {
				txsToAdd = append(txsToAdd, types.Transaction{
					TransactionKey: types.TransactionKey{
						CommitmentTxid: commitmentTx.Txid,
					},
					Amount:    amount,
					Type:      types.TxSent,
					Settled:   true,
					CreatedAt: time.Now(),
					Hex:       commitmentTx.Tx,
				})
			}
		}
	}

	if len(txsToAdd) > 0 {
		count, err := a.store.TransactionStore().AddTransactions(ctx, txsToAdd)
		if err != nil {
			return err
		}
		log.Debugf("added %d transaction(s)", count)
	}

	if len(txsToSettle) > 0 {
		count, err := a.store.TransactionStore().
			SettleTransactions(ctx, txsToSettle, commitmentTx.Txid)
		if err != nil {
			return err
		}
		log.Debugf("settled %d transaction(s)", count)
	}

	if len(vtxosToAdd) > 0 {
		count, err := a.store.VtxoStore().AddVtxos(ctx, vtxosToAdd)
		if err != nil {
			return err
		}
		log.Debugf("added %d vtxo(s)", count)
	}

	if len(vtxosToSpend) > 0 {
		count, err := a.store.VtxoStore().SettleVtxos(ctx, vtxosToSpend, commitmentTx.Txid)
		if err != nil {
			return err
		}
		log.Debugf("spent %d vtxo(s)", count)
	}

	return nil
}

func (a *arkClient) handleArkTx(
	ctx context.Context, myPubkeys map[string]struct{}, arkTx *client.TxNotification,
) error {
	a.dbMu.Lock()
	defer a.dbMu.Unlock()

	vtxosToAdd := make([]types.Vtxo, 0)
	vtxosToSpend := make(map[types.Outpoint]string)
	txsToAdd := make([]types.Transaction, 0)

	for _, vtxo := range arkTx.SpendableVtxos {
		// remove opcodes from P2TR script
		tapkey := vtxo.Script[4:]
		if _, ok := myPubkeys[tapkey]; ok {
			vtxosToAdd = append(vtxosToAdd, vtxo)
		}
	}

	// Check if any of the spent vtxos are ours.
	spentVtxos := make([]types.Outpoint, 0, len(arkTx.SpentVtxos))
	for _, vtxo := range arkTx.SpentVtxos {
		spentVtxos = append(spentVtxos, types.Outpoint{
			Txid: vtxo.Txid,
			VOut: vtxo.VOut,
		})
	}
	myVtxos, err := a.store.VtxoStore().GetVtxos(ctx, spentVtxos)
	if err != nil {
		return err
	}
	txsToSettle := make([]string, 0, len(vtxosToSpend))
	for _, vtxo := range myVtxos {
		vtxosToSpend[vtxo.Outpoint] = arkTx.CheckpointTxs[vtxo.Outpoint].Txid
		txsToSettle = append(txsToSettle, vtxo.Txid)
	}

	// If not spent vtxos, add a new received tx to the history.
	if len(vtxosToSpend) <= 0 {
		if len(vtxosToAdd) > 0 {
			amount := uint64(0)
			for _, v := range vtxosToAdd {
				amount += v.Amount
			}
			txsToAdd = append(txsToAdd, types.Transaction{
				TransactionKey: types.TransactionKey{
					ArkTxid: arkTx.Txid,
				},
				Amount:    amount,
				Type:      types.TxReceived,
				CreatedAt: time.Now(),
				Hex:       arkTx.Tx,
			})
		}
	} else {
		// Otherwise, add a new spent tx to the history.
		inAmount := uint64(0)
		for _, vtxo := range myVtxos {
			inAmount += vtxo.Amount
		}
		outAmount := uint64(0)
		for _, vtxo := range vtxosToAdd {
			outAmount += vtxo.Amount
		}
		txsToAdd = append(txsToAdd, types.Transaction{
			TransactionKey: types.TransactionKey{
				ArkTxid: arkTx.Txid,
			},
			Amount:    inAmount - outAmount,
			Type:      types.TxSent,
			Settled:   true,
			CreatedAt: time.Now(),
		})
	}

	if len(txsToAdd) > 0 {
		count, err := a.store.TransactionStore().AddTransactions(ctx, txsToAdd)
		if err != nil {
			return err
		}
		log.Debugf("added %d transaction(s)", count)
	}

	if len(vtxosToAdd) > 0 {
		count, err := a.store.VtxoStore().AddVtxos(ctx, vtxosToAdd)
		if err != nil {
			return err
		}
		log.Debugf("added %d vtxo(s)", count)
	}

	if len(vtxosToSpend) > 0 {
		count, err := a.store.VtxoStore().SpendVtxos(ctx, vtxosToSpend, arkTx.Txid)
		if err != nil {
			return err
		}
		log.Debugf("spent %d vtxo(s)", count)

		count, err = a.store.TransactionStore().SettleTransactions(ctx, txsToSettle, "")
		if err != nil {
			return err
		}
		log.Debugf("settled %d transaction(s)", count)
	}

	return nil
}

func (a *arkClient) handleOptions(
	options SettleOptions, inputs []intent.Input, notesInputs []string,
) ([]tree.SignerSession, []string, error) {
	sessions := make([]tree.SignerSession, 0)
	sessions = append(sessions, options.ExtraSignerSessions...)

	if !options.WalletSignerDisabled {
		outpoints := make([]types.Outpoint, 0, len(inputs))
		for _, input := range inputs {
			outpoints = append(outpoints, types.Outpoint{
				Txid: input.OutPoint.Hash.String(),
				VOut: uint32(input.OutPoint.Index),
			})
		}

		signerSession, err := a.wallet.NewVtxoTreeSigner(
			context.Background(),
			inputsToDerivationPath(outpoints, notesInputs),
		)
		if err != nil {
			return nil, nil, err
		}
		sessions = append(sessions, signerSession)
	}

	if len(sessions) == 0 {
		return nil, nil, fmt.Errorf("no signer sessions")
	}

	signerPubKeys := make([]string, 0)
	for _, session := range sessions {
		signerPubKeys = append(signerPubKeys, session.GetPublicKey())
	}

	return sessions, signerPubKeys, nil
}

func (a *arkClient) fetchTxHistory(ctx context.Context) ([]types.Transaction, error) {
	spendable, spent, err := a.listVtxosFromIndexer(ctx)
	if err != nil {
		return nil, err
	}

	onchainHistory, err := a.getBoardingTxs(ctx)
	if err != nil {
		return nil, err
	}
	commitmentTxsToIgnore := make(map[string]struct{})
	for _, tx := range onchainHistory {
		if tx.SettledBy != "" {
			commitmentTxsToIgnore[tx.SettledBy] = struct{}{}
		}
	}

	offchainHistory, err := a.vtxosToTxs(ctx, spendable, spent, commitmentTxsToIgnore)
	if err != nil {
		return nil, err
	}

	history := append(onchainHistory, offchainHistory...)
	sort.SliceStable(history, func(i, j int) bool {
		return history[i].CreatedAt.After(history[j].CreatedAt)
	})

	return history, nil
}

func (i *arkClient) vtxosToTxs(
	ctx context.Context, spendable, spent []types.Vtxo, commitmentTxsToIgnore map[string]struct{},
) ([]types.Transaction, error) {
	txs := make([]types.Transaction, 0)

	// Receivals

	// All vtxos are receivals unless:
	// - they resulted from a settlement (either boarding or refresh)
	// - they are the change of a spend tx
	vtxosLeftToCheck := append([]types.Vtxo{}, spent...)
	for _, vtxo := range append(spendable, spent...) {
		if _, ok := commitmentTxsToIgnore[vtxo.CommitmentTxids[0]]; !vtxo.Preconfirmed && ok {
			continue
		}

		settleVtxos := findVtxosSpentInSettlement(vtxosLeftToCheck, vtxo)
		settleAmount := reduceVtxosAmount(settleVtxos)
		if vtxo.Amount <= settleAmount {
			continue // settlement, ignore
		}

		spentVtxos := findVtxosSpentInPayment(vtxosLeftToCheck, vtxo)
		spentAmount := reduceVtxosAmount(spentVtxos)
		if vtxo.Amount <= spentAmount {
			continue // change, ignore
		}

		commitmentTxid := vtxo.CommitmentTxids[0]
		arkTxid := ""
		settled := !vtxo.Preconfirmed
		settledBy := ""
		if vtxo.Preconfirmed {
			arkTxid = vtxo.Txid
			commitmentTxid = ""
			settled = vtxo.Spent
			settledBy = vtxo.SettledBy
		}

		txs = append(txs, types.Transaction{
			TransactionKey: types.TransactionKey{
				CommitmentTxid: commitmentTxid,
				ArkTxid:        arkTxid,
			},
			Amount:    vtxo.Amount - settleAmount - spentAmount,
			Type:      types.TxReceived,
			CreatedAt: vtxo.CreatedAt,
			Settled:   settled,
			SettledBy: settledBy,
		})
	}

	// Sendings

	// All "spentBy" vtxos are payments unless:
	// - they are settlements

	// aggregate spent by spentId
	vtxosBySpentBy := make(map[string][]types.Vtxo)
	for _, v := range spent {
		if len(v.SpentBy) <= 0 {
			continue
		}
		if v.SettledBy != "" {
			continue
		}

		if _, ok := vtxosBySpentBy[v.ArkTxid]; !ok {
			vtxosBySpentBy[v.ArkTxid] = make([]types.Vtxo, 0)
		}
		vtxosBySpentBy[v.ArkTxid] = append(vtxosBySpentBy[v.ArkTxid], v)
	}

	for sb := range vtxosBySpentBy {
		resultedVtxos := findVtxosResultedFromSpentBy(append(spendable, spent...), sb)
		resultedAmount := reduceVtxosAmount(resultedVtxos)
		spentAmount := reduceVtxosAmount(vtxosBySpentBy[sb])
		if spentAmount <= resultedAmount {
			continue // settlement, ignore
		}
		vtxo := getVtxo(resultedVtxos, vtxosBySpentBy[sb])
		if resultedAmount == 0 {
			// send all: fetch the created vtxo to source creation and expiration timestamps
			opts := &indexer.GetVtxosRequestOption{}
			// nolint
			opts.WithOutpoints([]types.Outpoint{{Txid: sb, VOut: 0}})
			resp, err := i.indexer.GetVtxos(ctx, *opts)
			if err != nil {
				return nil, err
			}
			vtxo = resp.Vtxos[0]
		}

		commitmentTxid := vtxo.CommitmentTxids[0]
		arkTxid := ""
		if vtxo.Preconfirmed {
			arkTxid = vtxo.Txid
			commitmentTxid = ""
		}

		txs = append(txs, types.Transaction{
			TransactionKey: types.TransactionKey{
				CommitmentTxid: commitmentTxid,
				ArkTxid:        arkTxid,
			},
			Amount:    spentAmount - resultedAmount,
			Type:      types.TxSent,
			CreatedAt: vtxo.CreatedAt,
			Settled:   true,
		})

	}

	return txs, nil
}

func toOutputScript(onchainAddress string, network arklib.Network) ([]byte, error) {
	netParams := utils.ToBitcoinNetwork(network)
	rcvAddr, err := btcutil.DecodeAddress(onchainAddress, &netParams)
	if err != nil {
		return nil, err
	}

	return txscript.PayToAddrScript(rcvAddr)
}

func toOnchainAddress(arkAddress string, network arklib.Network) (string, error) {
	netParams := utils.ToBitcoinNetwork(network)

	decodedAddr, err := arklib.DecodeAddressV0(arkAddress)
	if err != nil {
		return "", err
	}

	witnessProgram := schnorr.SerializePubKey(decodedAddr.VtxoTapKey)

	addr, err := btcutil.NewAddressTaproot(witnessProgram, &netParams)
	if err != nil {
		return "", err
	}

	return addr.String(), nil
}

func verifySignedCheckpoints(
	originalCheckpoints, signedCheckpoints []string, signerpubkey *btcec.PublicKey,
) error {
	// index by txid
	indexedOriginalCheckpoints := make(map[string]*psbt.Packet)
	indexedSignedCheckpoints := make(map[string]*psbt.Packet)

	for _, cp := range originalCheckpoints {
		originalPtx, err := psbt.NewFromRawBytes(strings.NewReader(cp), true)
		if err != nil {
			return err
		}
		indexedOriginalCheckpoints[originalPtx.UnsignedTx.TxID()] = originalPtx
	}

	for _, cp := range signedCheckpoints {
		signedPtx, err := psbt.NewFromRawBytes(strings.NewReader(cp), true)
		if err != nil {
			return err
		}
		indexedSignedCheckpoints[signedPtx.UnsignedTx.TxID()] = signedPtx
	}

	for txid, originalPtx := range indexedOriginalCheckpoints {
		signedPtx, ok := indexedSignedCheckpoints[txid]
		if !ok {
			return fmt.Errorf("signed checkpoint %s not found", txid)
		}
		if err := verifyOffchainPsbt(originalPtx, signedPtx, signerpubkey); err != nil {
			return err
		}
	}

	return nil
}

func verifySignedArk(original, signed string, signerPubKey *btcec.PublicKey) error {
	originalPtx, err := psbt.NewFromRawBytes(strings.NewReader(original), true)
	if err != nil {
		return err
	}

	signedPtx, err := psbt.NewFromRawBytes(strings.NewReader(signed), true)
	if err != nil {
		return err
	}

	return verifyOffchainPsbt(originalPtx, signedPtx, signerPubKey)
}

func verifyOffchainPsbt(original, signed *psbt.Packet, signerpubkey *btcec.PublicKey) error {
	xonlySigner := schnorr.SerializePubKey(signerpubkey)

	if original.UnsignedTx.TxID() != signed.UnsignedTx.TxID() {
		return fmt.Errorf("invalid offchain tx : txids mismatch")
	}

	if len(original.Inputs) != len(signed.Inputs) {
		return fmt.Errorf(
			"input count mismatch: expected %d, got %d",
			len(original.Inputs),
			len(signed.Inputs),
		)
	}

	if len(original.UnsignedTx.TxIn) != len(signed.UnsignedTx.TxIn) {
		return fmt.Errorf(
			"transaction input count mismatch: expected %d, got %d",
			len(original.UnsignedTx.TxIn),
			len(signed.UnsignedTx.TxIn),
		)
	}

	prevouts := make(map[wire.OutPoint]*wire.TxOut)

	for inputIndex, signedInput := range signed.Inputs {

		if signedInput.WitnessUtxo == nil {
			return fmt.Errorf("witness utxo not found for input %d", inputIndex)
		}

		// fill prevouts map with the original witness data
		previousOutpoint := original.UnsignedTx.TxIn[inputIndex].PreviousOutPoint
		prevouts[previousOutpoint] = original.Inputs[inputIndex].WitnessUtxo
	}

	prevoutFetcher := txscript.NewMultiPrevOutFetcher(prevouts)
	txsigHashes := txscript.NewTxSigHashes(original.UnsignedTx, prevoutFetcher)

	// loop over every input and check that the signer's signature is present and valid
	for inputIndex, signedInput := range signed.Inputs {
		orignalInput := original.Inputs[inputIndex]
		if len(orignalInput.TaprootLeafScript) == 0 {
			return fmt.Errorf(
				"original input %d has no taproot leaf script, cannot verify signature",
				inputIndex,
			)
		}

		// check that every input has the signer's signature
		var signerSig *psbt.TaprootScriptSpendSig

		for _, sig := range signedInput.TaprootScriptSpendSig {
			if bytes.Equal(sig.XOnlyPubKey, xonlySigner) {
				signerSig = sig
				break
			}
		}

		if signerSig == nil {
			return fmt.Errorf("signer signature not found for input %d", inputIndex)
		}

		sig, err := schnorr.ParseSignature(signerSig.Signature)
		if err != nil {
			return fmt.Errorf("failed to parse signer signature for input %d: %s", inputIndex, err)
		}

		// verify the signature
		message, err := txscript.CalcTapscriptSignaturehash(
			txsigHashes,
			signedInput.SighashType,
			original.UnsignedTx,
			inputIndex,
			prevoutFetcher,
			txscript.NewBaseTapLeaf(orignalInput.TaprootLeafScript[0].Script),
		)
		if err != nil {
			return err
		}

		if !sig.Verify(message, signerpubkey) {
			return fmt.Errorf("invalid signer signature for input %d", inputIndex)
		}
	}
	return nil
}<|MERGE_RESOLUTION|>--- conflicted
+++ resolved
@@ -557,26 +557,18 @@
 		return nil, err
 	}
 
-<<<<<<< HEAD
+	a.dbMu.Lock()
+	defer a.dbMu.Unlock()
+
 	vtxos, err := a.getVtxos(ctx, &CoinSelectOptions{
 		OutpointsFilter: outpointsFilter,
 	})
-=======
-	a.dbMu.Lock()
-	defer a.dbMu.Unlock()
-
-	vtxos, err := a.getVtxos(ctx, nil)
->>>>>>> 13a67984
 	if err != nil {
 		return nil, err
 	}
 
 	if len(vtxos) == 0 {
 		return nil, nil
-	}
-
-	if len(vtxos) == 0 {
-		return fmt.Errorf("no vtxos to unroll")
 	}
 
 	totalVtxosAmount := uint64(0)
@@ -651,9 +643,7 @@
 			return nil, err
 		}
 
-<<<<<<< HEAD
 		packageResponses = append(packageResponses, packageResponse)
-=======
 		if a.WithTransactionFeed {
 			parentTxid := parentTx.TxID()
 			vtxosToUpdate := make([]types.Vtxo, 0, len(vtxos))
@@ -665,13 +655,12 @@
 			}
 			count, err := a.store.VtxoStore().UpdateVtxos(ctx, vtxosToUpdate)
 			if err != nil {
-				return fmt.Errorf("failed to update vtxos: %w", err)
+				log.WithError(err).Warnf("failed to mark %d vtxos as unrolled", len(vtxosToUpdate))
 			}
 			if count > 0 {
 				log.Debugf("marked %d vtxos as unrolled", count)
 			}
 		}
->>>>>>> 13a67984
 
 		log.Debugf("package broadcasted: %s", packageResponse)
 	}
