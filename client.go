package arksdk

import (
	"bytes"
	"context"
	"encoding/hex"
	"errors"
	"fmt"
	"io"
	"math"
	"sort"
	"strings"
	"sync"
	"time"

	arklib "github.com/arkade-os/arkd/pkg/ark-lib"
	"github.com/arkade-os/arkd/pkg/ark-lib/intent"
	"github.com/arkade-os/arkd/pkg/ark-lib/note"
	"github.com/arkade-os/arkd/pkg/ark-lib/script"
	"github.com/arkade-os/arkd/pkg/ark-lib/tree"
	"github.com/arkade-os/arkd/pkg/ark-lib/txutils"
	"github.com/arkade-os/go-sdk/client"
	"github.com/arkade-os/go-sdk/explorer"
	mempool_explorer "github.com/arkade-os/go-sdk/explorer/mempool"
	"github.com/arkade-os/go-sdk/indexer"
	"github.com/arkade-os/go-sdk/internal/utils"
	"github.com/arkade-os/go-sdk/redemption"
	"github.com/arkade-os/go-sdk/types"
	"github.com/arkade-os/go-sdk/wallet"
	"github.com/btcsuite/btcd/btcec/v2/schnorr"
	"github.com/btcsuite/btcd/btcutil"
	"github.com/btcsuite/btcd/btcutil/psbt"
	"github.com/btcsuite/btcd/chaincfg/chainhash"
	"github.com/btcsuite/btcd/txscript"
	"github.com/btcsuite/btcd/wire"
	"github.com/lightningnetwork/lnd/input"
	"github.com/lightningnetwork/lnd/lntypes"
	log "github.com/sirupsen/logrus"
)

var (
	ErrWaitingForConfirmation = fmt.Errorf("waiting for confirmation(s), please retry later")
)

func NewArkClient(sdkStore types.Store, opts ...ClientOption) (ArkClient, error) {
	cfgData, err := sdkStore.ConfigStore().GetData(context.Background())
	if err != nil {
		return nil, err
	}

	if cfgData != nil {
		return nil, ErrAlreadyInitialized
	}

	client := &arkClient{store: sdkStore}
	for _, opt := range opts {
		opt(client)
	}

	syncListeners := newReadyListeners()

	client.syncListeners = syncListeners

	return client, nil
}

func LoadArkClient(sdkStore types.Store, opts ...ClientOption) (ArkClient, error) {
	if sdkStore == nil {
		return nil, fmt.Errorf("missing sdk repository")
	}

	cfgData, err := sdkStore.ConfigStore().GetData(context.Background())
	if err != nil {
		return nil, err
	}
	if cfgData == nil {
		return nil, ErrNotInitialized
	}

	clientSvc, err := getClient(
		supportedClients, cfgData.ClientType, cfgData.ServerUrl,
	)
	if err != nil {
		return nil, fmt.Errorf("failed to setup transport client: %s", err)
	}

	explorerOpts := []mempool_explorer.Option{
		mempool_explorer.WithTracker(cfgData.WithTransactionFeed),
	}
	if cfgData.ExplorerTrackingPollInterval > 0 {
		explorerOpts = append(
			explorerOpts, mempool_explorer.WithPollInterval(cfgData.ExplorerTrackingPollInterval),
		)
	}

	explorerSvc, err := mempool_explorer.NewExplorer(
		cfgData.ExplorerURL, cfgData.Network, explorerOpts...,
	)
	if err != nil {
		return nil, fmt.Errorf("failed to setup explorer: %s", err)
	}

	indexerSvc, err := getIndexer(cfgData.ClientType, cfgData.ServerUrl)
	if err != nil {
		return nil, fmt.Errorf("failed to setup indexer: %s", err)
	}

	walletSvc, err := getWallet(sdkStore.ConfigStore(), cfgData, supportedWallets)
	if err != nil {
		return nil, fmt.Errorf("failed to setup wallet: %s", err)
	}

	syncListeners := newReadyListeners()

	client := &arkClient{
		Config:        cfgData,
		wallet:        walletSvc,
		store:         sdkStore,
		explorer:      explorerSvc,
		client:        clientSvc,
		indexer:       indexerSvc,
		syncListeners: syncListeners,
	}
	for _, opt := range opts {
		opt(client)
	}

	return client, nil
}

func LoadArkClientWithWallet(
	sdkStore types.Store, walletSvc wallet.WalletService, opts ...ClientOption,
) (ArkClient, error) {
	if sdkStore == nil {
		return nil, fmt.Errorf("missin sdk repository")
	}

	if walletSvc == nil {
		return nil, fmt.Errorf("missin wallet service")
	}

	cfgData, err := sdkStore.ConfigStore().GetData(context.Background())
	if err != nil {
		return nil, err
	}
	if cfgData == nil {
		return nil, ErrNotInitialized
	}

	clientSvc, err := getClient(
		supportedClients, cfgData.ClientType, cfgData.ServerUrl,
	)
	if err != nil {
		return nil, fmt.Errorf("failed to setup transport client: %s", err)
	}

	explorerOpts := []mempool_explorer.Option{
		mempool_explorer.WithTracker(cfgData.WithTransactionFeed),
	}
	if cfgData.ExplorerTrackingPollInterval > 0 {
		explorerOpts = append(
			explorerOpts, mempool_explorer.WithPollInterval(cfgData.ExplorerTrackingPollInterval),
		)
	}

	explorerSvc, err := mempool_explorer.NewExplorer(
		cfgData.ExplorerURL, cfgData.Network, explorerOpts...,
	)
	if err != nil {
		return nil, fmt.Errorf("failed to setup explorer: %s", err)
	}

	indexerSvc, err := getIndexer(cfgData.ClientType, cfgData.ServerUrl)
	if err != nil {
		return nil, fmt.Errorf("failed to setup indexer: %s", err)
	}

	client := &arkClient{
		Config:   cfgData,
		wallet:   walletSvc,
		store:    sdkStore,
		explorer: explorerSvc,
		client:   clientSvc,
		indexer:  indexerSvc,
	}
	for _, opt := range opts {
		opt(client)
	}

	return client, nil
}

func (a *arkClient) Init(ctx context.Context, args InitArgs) error {
	return a.init(ctx, args)
}

func (a *arkClient) InitWithWallet(ctx context.Context, args InitWithWalletArgs) error {
	return a.initWithWallet(ctx, args)
}

func (a *arkClient) Balance(ctx context.Context, computeVtxoExpiration bool) (*Balance, error) {
	if a.WithTransactionFeed {
		if err := a.safeCheck(); err != nil {
			return nil, err
		}
		return a.getBalanceFromStore(ctx, computeVtxoExpiration)
	}

	return a.getBalanceFromExplorer(ctx, computeVtxoExpiration)
}

func (a *arkClient) OnboardAgainAllExpiredBoardings(ctx context.Context) (string, error) {
	if err := a.safeCheck(); err != nil {
		return "", err
	}

	a.coinSelectionLock.Lock()
	defer a.coinSelectionLock.Unlock()

	if a.UtxoMaxAmount == 0 {
		return "", fmt.Errorf("operation not allowed by the server")
	}

	_, _, boardingAddr, err := a.wallet.NewAddress(ctx, false)
	if err != nil {
		return "", err
	}

	return a.sendExpiredBoardingUtxos(ctx, boardingAddr.Address)
}

func (a *arkClient) WithdrawFromAllExpiredBoardings(
	ctx context.Context, to string,
) (string, error) {
	if err := a.safeCheck(); err != nil {
		return "", err
	}

	a.coinSelectionLock.Lock()
	defer a.coinSelectionLock.Unlock()

	if _, err := btcutil.DecodeAddress(to, nil); err != nil {
		return "", fmt.Errorf("invalid receiver address '%s': must be onchain", to)
	}

	return a.sendExpiredBoardingUtxos(ctx, to)
}

func (a *arkClient) SendOffChain(
	ctx context.Context, withExpiryCoinselect bool, receivers []types.Receiver,
) (string, error) {
	if err := a.safeCheck(); err != nil {
		return "", err
	}

	a.coinSelectionLock.Lock()
	defer a.coinSelectionLock.Unlock()

	if len(receivers) <= 0 {
		return "", fmt.Errorf("missing receivers")
	}

	_, offchainAddrs, _, _, err := a.wallet.GetAddresses(ctx)
	if err != nil {
		return "", err
	}

	expectedSignerPubkey := schnorr.SerializePubKey(a.SignerPubKey)
	sumOfReceivers := uint64(0)

	for _, receiver := range receivers {
		if receiver.IsOnchain() {
			return "", fmt.Errorf("all receiver addresses must be offchain addresses")
		}

		addr, err := arklib.DecodeAddressV0(receiver.To)
		if err != nil {
			return "", fmt.Errorf("invalid receiver address: %s", err)
		}

		rcvSignerPubkey := schnorr.SerializePubKey(addr.Signer)
		if !bytes.Equal(expectedSignerPubkey, rcvSignerPubkey) {
			return "", fmt.Errorf(
				"invalid receiver address '%s': expected signer pubkey %x, got %x",
				receiver.To, expectedSignerPubkey, rcvSignerPubkey,
			)
		}

		sumOfReceivers += receiver.Amount
	}

	vtxos := make([]client.TapscriptsVtxo, 0)
	spendableVtxos, err := a.getVtxos(ctx, &CoinSelectOptions{
		WithExpirySorting: withExpiryCoinselect,
	})
	if err != nil {
		return "", err
	}

	for _, offchainAddr := range offchainAddrs {
		for _, v := range spendableVtxos {
			if v.IsRecoverable() {
				continue
			}

			vtxoAddr, err := v.Address(a.SignerPubKey, a.Network)
			if err != nil {
				return "", err
			}

			if vtxoAddr == offchainAddr.Address {
				vtxos = append(vtxos, client.TapscriptsVtxo{
					Vtxo:       v,
					Tapscripts: offchainAddr.Tapscripts,
				})
			}
		}
	}

	// do not include boarding utxos
	_, selectedCoins, changeAmount, err := utils.CoinSelect(
		nil, vtxos, sumOfReceivers, a.Dust, withExpiryCoinselect,
	)
	if err != nil {
		return "", err
	}

	if changeAmount > 0 {
		receivers = append(receivers, types.Receiver{
			To: offchainAddrs[0].Address, Amount: changeAmount,
		})
	}

	inputs := make([]arkTxInput, 0, len(selectedCoins))

	for _, coin := range selectedCoins {
		vtxoScript, err := script.ParseVtxoScript(coin.Tapscripts)
		if err != nil {
			return "", err
		}

		forfeitClosure := vtxoScript.ForfeitClosures()[0]

		forfeitScript, err := forfeitClosure.Script()
		if err != nil {
			return "", err
		}

		forfeitLeaf := txscript.NewBaseTapLeaf(forfeitScript)

		inputs = append(inputs, arkTxInput{
			coin,
			forfeitLeaf.TapHash(),
		})
	}

	arkTx, checkpointTxs, err := buildOffchainTx(inputs, receivers, a.CheckpointExitPath(), a.Dust)
	if err != nil {
		return "", err
	}

	signedArkTx, err := a.wallet.SignTransaction(ctx, a.explorer, arkTx)
	if err != nil {
		return "", err
	}

	arkTxid, _, signedCheckpointTxs, err := a.client.SubmitTx(ctx, signedArkTx, checkpointTxs)
	if err != nil {
		return "", err
	}

	// TODO verify if the server correctly signed the ark transaction and the checkpoints

	finalCheckpoints := make([]string, 0, len(signedCheckpointTxs))

	for _, checkpoint := range signedCheckpointTxs {
		signedTx, err := a.wallet.SignTransaction(ctx, a.explorer, checkpoint)
		if err != nil {
			return "", nil
		}
		finalCheckpoints = append(finalCheckpoints, signedTx)
	}

	if err = a.client.FinalizeTx(ctx, arkTxid, finalCheckpoints); err != nil {
		return "", err
	}

	if !a.WithTransactionFeed {
		return arkTxid, nil
	}

	// mark vtxos as spent and add transaction to DB before unlocking the mutex

	spentVtxos := make([]types.Vtxo, 0, len(selectedCoins))
	for i, vtxo := range selectedCoins {
		if len(signedCheckpointTxs) <= i {
			log.Warnf("missing signed checkpoint tx, skipping marking vtxo as spent")
			return arkTxid, nil
		}

		checkpointTx, err := psbt.NewFromRawBytes(strings.NewReader(signedCheckpointTxs[i]), true)
		if err != nil {
			log.Warnf("failed to parse checkpoint tx: %s, skipping marking vtxo as spent", err)
			return arkTxid, nil
		}

<<<<<<< HEAD
		vtxo.Vtxo.Spent = true
		vtxo.Vtxo.ArkTxid = arkTxid
		vtxo.Vtxo.SpentBy = checkpointTx.UnsignedTx.TxID()
=======
		vtxo.Spent = true
		vtxo.SpentBy = signedCheckpointTxs[i]
		vtxo.ArkTxid = arkTxid
		vtxo.SpentBy = checkpointTx.UnsignedTx.TxID()
>>>>>>> 9c143e9b
		spentVtxos = append(spentVtxos, vtxo.Vtxo)
	}

	if _, err := a.store.VtxoStore().UpdateVtxos(ctx, spentVtxos); err != nil {
		log.Warnf("failed to update vtxos: %s, skipping marking vtxo as spent", err)
		return arkTxid, nil
	}

	log.Debugf("marked %d vtxos as spent", len(spentVtxos))

	amount := uint64(0)
	for _, vtxo := range selectedCoins {
		amount += vtxo.Amount
	}

	if _, err := a.store.TransactionStore().AddTransactions(ctx, []types.Transaction{
		{
			TransactionKey: types.TransactionKey{
				ArkTxid: arkTx,
			},
			Amount:    amount,
			Type:      types.TxSent,
			CreatedAt: time.Now(),
			Hex:       arkTx,
		},
	}); err != nil {
		log.Warnf("failed to add transactions: %s, skipping marking transactions as settled", err)
		return arkTxid, nil
	}

	return arkTxid, nil
}

func (a *arkClient) RedeemNotes(
	ctx context.Context, notes []string, opts ...Option,
) (string, error) {
	if err := a.safeCheck(); err != nil {
		return "", err
	}

	amount := uint64(0)

	options := &SettleOptions{}
	for _, opt := range opts {
		if err := opt(options); err != nil {
			return "", err
		}
	}

	for _, vStr := range notes {
		v, err := note.NewNoteFromString(vStr)
		if err != nil {
			return "", err
		}
		amount += uint64(v.Value)
	}

	_, offchainAddrs, _, _, err := a.wallet.GetAddresses(ctx)
	if err != nil {
		return "", err
	}
	if len(offchainAddrs) <= 0 {
		return "", fmt.Errorf("no funds detected")
	}

	receiversOutput := []types.Receiver{{
		To:     offchainAddrs[0].Address,
		Amount: amount,
	}}

	return a.joinBatchWithRetry(ctx, notes, receiversOutput, *options, nil, nil)
}

func (a *arkClient) Unroll(ctx context.Context) error {
	if err := a.safeCheck(); err != nil {
		return err
	}

	vtxos, err := a.getVtxos(ctx, nil)
	if err != nil {
		return err
	}

	totalVtxosAmount := uint64(0)
	for _, vtxo := range vtxos {
		totalVtxosAmount += vtxo.Amount
	}

	// transactionsMap avoid duplicates
	transactionsMap := make(map[string]struct{}, 0)
	transactions := make([]string, 0)

	redeemBranches, err := a.getRedeemBranches(ctx, vtxos)
	if err != nil {
		return err
	}

	isWaitingForConfirmation := false

	for _, branch := range redeemBranches {
		nextTx, err := branch.NextRedeemTx()
		if err != nil {
			if err, ok := err.(redemption.ErrPendingConfirmation); ok {
				// the branch tx is in the mempool, we must wait for confirmation
				// print only, do not make the function to fail
				// continue to try other branches
				log.Debug(err.Error())
				isWaitingForConfirmation = true
				continue
			}

			return err
		}

		if _, ok := transactionsMap[nextTx]; !ok {
			transactions = append(transactions, nextTx)
			transactionsMap[nextTx] = struct{}{}
		}
	}

	if len(transactions) == 0 {
		if isWaitingForConfirmation {
			return ErrWaitingForConfirmation
		}

		return nil
	}

	for _, parent := range transactions {
		var parentTx wire.MsgTx
		if err := parentTx.Deserialize(hex.NewDecoder(strings.NewReader(parent))); err != nil {
			return err
		}

		child, err := a.bumpAnchorTx(ctx, &parentTx)
		if err != nil {
			return err
		}

		// broadcast the package (parent + child)
		packageResponse, err := a.explorer.Broadcast(parent, child)
		if err != nil {
			return err
		}

		log.Debugf("package broadcasted: %s", packageResponse)
	}

	return nil
}

func (a *arkClient) CompleteUnroll(
	ctx context.Context, to string,
) (string, error) {
	if err := a.safeCheck(); err != nil {
		return "", err
	}

	if len(to) == 0 {
		newAddr, _, _, err := a.wallet.NewAddress(ctx, false)
		if err != nil {
			return "", err
		}

		to = newAddr
	} else if _, err := btcutil.DecodeAddress(to, nil); err != nil {
		return "", fmt.Errorf("invalid receiver address '%s': must be onchain", to)
	}

	return a.completeUnilateralExit(ctx, to)
}

func (a *arkClient) CollaborativeExit(
	ctx context.Context, addr string, amount uint64, computeVtxoExpiry bool, opts ...Option,
) (string, error) {
	if err := a.safeCheck(); err != nil {
		return "", err
	}

	a.coinSelectionLock.Lock()
	defer a.coinSelectionLock.Unlock()

	if a.UtxoMaxAmount == 0 {
		return "", fmt.Errorf("operation not allowed by the server")
	}

	options := &SettleOptions{}
	for _, opt := range opts {
		if err := opt(options); err != nil {
			return "", err
		}
	}

	netParams := utils.ToBitcoinNetwork(a.Network)
	if _, err := btcutil.DecodeAddress(addr, &netParams); err != nil {
		return "", fmt.Errorf("invalid onchain address")
	}

	receivers := []types.Receiver{{To: addr, Amount: amount}}

	boardingUtxos, vtxos, changeAmount, err := a.selectFunds(
		ctx, computeVtxoExpiry, options.SelectRecoverableVtxos, amount,
	)
	if err != nil {
		return "", err
	}

	if changeAmount > 0 {
		_, offchainAddr, _, err := a.wallet.NewAddress(ctx, true)
		if err != nil {
			return "", err
		}

		receivers = append(receivers, types.Receiver{
			To:     offchainAddr.Address,
			Amount: changeAmount,
		})
	}

	return a.joinBatchWithRetry(ctx, nil, receivers, *options, vtxos, boardingUtxos)
}

func (a *arkClient) Settle(ctx context.Context, opts ...Option) (string, error) {
	if err := a.safeCheck(); err != nil {
		return "", err
	}

	a.coinSelectionLock.Lock()
	defer a.coinSelectionLock.Unlock()

	return a.settle(ctx, false, nil, opts...)
}

func (a *arkClient) GetTransactionHistory(ctx context.Context) ([]types.Transaction, error) {
	if err := a.safeCheck(); err != nil {
		return nil, err
	}

	if a.WithTransactionFeed {
		history, err := a.store.TransactionStore().GetAllTransactions(ctx)
		if err != nil {
			return nil, err
		}
		sort.SliceStable(history, func(i, j int) bool {
			return history[i].CreatedAt.IsZero() || history[i].CreatedAt.After(history[j].CreatedAt)
		})
		return history, nil
	}

	return a.fetchTxHistory(ctx)
}

func (a *arkClient) RegisterIntent(
	ctx context.Context, vtxos []types.Vtxo, boardingUtxos []types.Utxo, notes []string,
	outputs []types.Receiver, cosignersPublicKeys []string,
) (string, error) {
	// safeCheck is called inderectly by the function above so we can safely skip calling it here.
	vtxosWithTapscripts, err := a.populateVtxosWithTapscripts(ctx, vtxos)
	if err != nil {
		return "", err
	}

	inputs, tapLeaves, arkFields, err := toIntentInputs(
		boardingUtxos, vtxosWithTapscripts, notes,
	)
	if err != nil {
		return "", err
	}

	proofTx, message, err := a.makeRegisterIntent(
		inputs, tapLeaves, outputs, cosignersPublicKeys, arkFields,
	)
	if err != nil {
		return "", err
	}

	return a.client.RegisterIntent(ctx, proofTx, message)
}

func (a *arkClient) DeleteIntent(
	ctx context.Context, vtxos []types.Vtxo, boardingUtxos []types.Utxo, notes []string,
) error {
	// safeCheck is called inderectly by the function above so we can safely skip calling it here.
	vtxosWithTapscripts, err := a.populateVtxosWithTapscripts(ctx, vtxos)
	if err != nil {
		return err
	}

	inputs, exitLeaves, arkFields, err := toIntentInputs(
		boardingUtxos, vtxosWithTapscripts, notes,
	)
	if err != nil {
		return err
	}

	proofTx, message, err := a.makeDeleteIntent(inputs, exitLeaves, arkFields)
	if err != nil {
		return err
	}

	return a.client.DeleteIntent(ctx, proofTx, message)
}

func (a *arkClient) listenForArkTxs(ctx context.Context) {
	eventChan, closeFunc, err := a.client.GetTransactionsStream(ctx)
	if err != nil {
		log.WithError(err).Error("failed to get transaction stream")
		return
	}
	defer closeFunc()

	log.Debugf("listening for ark txs")
	for {
		select {
		case <-ctx.Done():
			log.Debugf("stopping ark tx listener")
			return
		case event, ok := <-eventChan:
			if !ok {
				continue
			}
			if errors.Is(event.Err, io.EOF) {
				closeFunc()
				return
			}

			if event.Err != nil {
				log.WithError(event.Err).Warn("received error in transaction stream")
				continue
			}

			_, offchainAddrs, _, _, err := a.wallet.GetAddresses(ctx)
			if err != nil {
				log.WithError(err).Error("failed to get offchain addresses")
				continue
			}

			myPubkeys := make(map[string]struct{})
			for _, addr := range offchainAddrs {
				// nolint
				decoded, _ := arklib.DecodeAddressV0(addr.Address)
				myPubkeys[hex.EncodeToString(schnorr.SerializePubKey(decoded.VtxoTapKey))] = struct{}{}
			}

			if event.CommitmentTx != nil {
				if err := a.handleCommitmentTx(ctx, myPubkeys, event.CommitmentTx); err != nil {
					log.WithError(err).Error("failed to process commitment tx")
					continue
				}
			}

			if event.ArkTx != nil {
				if err := a.handleArkTx(ctx, myPubkeys, event.ArkTx); err != nil {
					log.WithError(err).Error("failed to process ark tx")
					continue
				}
			}
		case <-ctx.Done():
			return
		}
	}
}

func (a *arkClient) listenForOnchainTxs(ctx context.Context) {
	onchainAddrs, offchainAddrs, boardingAddrs, _, err := a.wallet.GetAddresses(ctx)
	if err != nil {
		log.WithError(err).Error("failed to get boarding addresses")
		return
	}

	addresses := make([]string, 0, len(boardingAddrs)+len(onchainAddrs)+len(offchainAddrs))
	type addressInfo struct {
		tapscripts []string
		delay      arklib.RelativeLocktime
	}
	addressByScript := make(map[string]addressInfo, 0)

	// we listen for boarding addresses to catch "boarding" events
	for _, addr := range boardingAddrs {
		addresses = append(addresses, addr.Address)

		script, err := toOutputScript(addr.Address, a.Network)
		if err != nil {
			log.WithError(err).Error("failed to get pk script for boarding address")
			continue
		}

		addressByScript[hex.EncodeToString(script)] = addressInfo{
			tapscripts: addr.Tapscripts,
			delay:      a.BoardingExitDelay, // TODO: ideally computed from tapscripts
		}
	}

	// we listen for classic P2TR addresses to catch onchain send/receive events
	for _, addr := range onchainAddrs {
		addresses = append(addresses, addr)

		script, err := toOutputScript(addr, a.Network)
		if err != nil {
			log.WithError(err).Error("failed to get pk script for onchain address")
			continue
		}

		addressByScript[hex.EncodeToString(script)] = addressInfo{
			tapscripts: []string{},                // no tapscripts for onchain address
			delay:      arklib.RelativeLocktime{}, // no delay for classic onchain address
		}
	}

	// we listen for offchain addresses to catch unrolling events
	for _, offchainAddr := range offchainAddrs {
		addr, err := toOnchainAddress(offchainAddr.Address, a.Network)
		if err != nil {
			log.WithError(err).Error("failed to get onchain address for offchain address")
			continue
		}

		addresses = append(addresses, addr)

		script, err := toOutputScript(addr, a.Network)
		if err != nil {
			log.WithError(err).Error("failed to get pk script for offchain address")
			continue
		}

		addressByScript[hex.EncodeToString(script)] = addressInfo{
			tapscripts: offchainAddr.Tapscripts,
			delay:      a.UnilateralExitDelay, // TODO: ideally computed from tapscripts
		}
	}

	if err := a.explorer.SubscribeForAddresses(addresses); err != nil {
		log.WithError(err).Error("failed to subscribe for onchain addresses")
		return
	}

	ch := a.explorer.GetAddressesEvents()

	log.Debugf("subscribed for %d addresses", len(addresses))
	for {
		select {
		case <-ctx.Done():
			log.Debug("stopping onchain transaction listener")
			if err := a.explorer.UnsubscribeForAddresses(addresses); err != nil {
				log.WithError(err).Error("failed to unsubscribe for onchain addresses")
			}
			return
		case update := <-ch:
			// TODO: we may want to forward this error so the user can try to reconnect.
			if update.Error != nil {
				log.WithError(update.Error).Error("received error from explorer")
				continue
			}
			txsToAdd := make([]types.Transaction, 0)
			txsToConfirm := make([]string, 0)
			utxosToConfirm := make(map[types.Outpoint]int64)
			utxosToSpend := make(map[types.Outpoint]string)
			if len(update.NewUtxos) > 0 {
				for _, u := range update.NewUtxos {
					txsToAdd = append(txsToAdd, types.Transaction{
						TransactionKey: types.TransactionKey{
							BoardingTxid: u.Txid,
						},
						Amount:    u.Amount,
						Type:      types.TxReceived,
						CreatedAt: u.CreatedAt,
					})
				}
			}
			if len(update.ConfirmedUtxos) > 0 {
				for _, u := range update.ConfirmedUtxos {
					txsToConfirm = append(txsToConfirm, u.Txid)
					utxosToConfirm[u.Outpoint] = u.CreatedAt.Unix()
				}
			}
			if len(update.SpentUtxos) > 0 {
				for _, u := range update.SpentUtxos {
					utxosToSpend[u.Outpoint] = u.SpentBy
				}
			}

			if len(txsToAdd) > 0 {
				count, err := a.store.TransactionStore().AddTransactions(
					ctx, txsToAdd,
				)
				if err != nil {
					log.WithError(err).Error("failed to add new boarding transactions")
					continue
				}
				if count > 0 {
					log.Debugf("added %d boarding transaction(s)", count)
				}
			}

			if len(txsToConfirm) > 0 {
				count, err := a.store.TransactionStore().ConfirmTransactions(
					ctx, txsToConfirm, time.Now(),
				)
				if err != nil {
					log.WithError(err).Error("failed to update boarding transactions")
					continue
				}
				if count > 0 {
					log.Debugf("confirmed %d boarding transaction(s)", count)
				}
			}

			if len(update.Replacements) > 0 {
				count, err := a.store.TransactionStore().RbfTransactions(ctx, update.Replacements)
				if err != nil {
					log.WithError(err).Error("failed to update rbf boarding transactions")
					continue
				}
				if count > 0 {
					log.Debugf("replaced %d boarding transaction(s)", count)
				}

				for replacedTxid, replacementTxid := range update.Replacements {
					newTransaction, err := a.explorer.GetTxHex(replacementTxid)
					if err != nil {
						log.WithError(err).Error("failed to get boarding replacement transaction")
						continue
					}
					var tx wire.MsgTx
					if err := tx.Deserialize(hex.NewDecoder(strings.NewReader(newTransaction))); err != nil {
						log.WithError(err).
							Error("failed to deserialize boarding replacement transaction")
						continue
					}

					utxoStore := a.store.UtxoStore()

					for outputIndex := range tx.TxOut {
						replacedUtxo := types.Outpoint{
							Txid: replacedTxid,
							VOut: uint32(outputIndex),
						}

						if utxos, err := utxoStore.GetUtxos(ctx, []types.Outpoint{replacedUtxo}); err == nil &&
							len(utxos) > 0 {
							if err := utxoStore.ReplaceUtxo(ctx, replacedUtxo, types.Outpoint{
								Txid: replacementTxid,
								VOut: uint32(outputIndex),
							}); err != nil {
								log.WithError(err).Error("failed to replace boarding utxo")
								continue
							}
						}
					}
				}
			}

			if len(update.NewUtxos) > 0 {
				utxosToAdd := make([]types.Utxo, 0, len(update.NewUtxos))
				for _, u := range update.NewUtxos {
					address, ok := addressByScript[u.Script]
					if !ok {
						log.WithField("script", u.Script).
							WithField("outpoint", u.Outpoint).
							Error("failed to find address for new utxo")
						continue
					}

					txHex, err := a.explorer.GetTxHex(u.Txid)
					if err != nil {
						log.WithField("txid", u.Txid).
							WithError(err).
							Error("failed to get boarding utxo transaction")
						continue
					}

					utxosToAdd = append(utxosToAdd, types.Utxo{
						Outpoint:   u.Outpoint,
						Amount:     u.Amount,
						Script:     u.Script,
						Delay:      address.delay,
						Spent:      false,
						SpentBy:    "",
						Tx:         txHex,
						Tapscripts: address.tapscripts,
					})
				}

				count, err := a.store.UtxoStore().AddUtxos(ctx, utxosToAdd)
				if err != nil {
					log.WithError(err).Error("failed to add new boarding utxos")
					continue
				}
				if count > 0 {
					log.Debugf("added %d new boarding utxo(s)", count)
				}
			}
			if len(utxosToConfirm) > 0 {
				count, err := a.store.UtxoStore().ConfirmUtxos(ctx, utxosToConfirm)
				if err != nil {
					log.WithError(err).Error("failed to add new boarding utxos")
					continue
				}
				if count > 0 {
					log.Debugf("confirmed %d boarding utxo(s)", count)
				}
			}
			if len(utxosToSpend) > 0 {
				count, err := a.store.UtxoStore().SpendUtxos(ctx, utxosToSpend)
				if err != nil {
					log.WithError(err).Error("failed to mark boarding utxos as spent")
					continue
				}
				if count > 0 {
					log.Debugf("spent %d boarding utxo(s)", count)
				}
			}
		}
	}
}

func (a *arkClient) refreshDb(ctx context.Context) error {
	select {
	case <-ctx.Done():
		return ctx.Err()
	default:
	}

	// Fetch new and spent vtxos.
	spendableVtxos, spentVtxos, err := a.listVtxosFromIndexer(ctx)
	if err != nil {
		return err
	}

	select {
	case <-ctx.Done():
		return ctx.Err()
	default:
	}
	// Fetch new and spent utxos.
	allUtxos, err := a.getAllBoardingUtxos(ctx)
	if err != nil {
		return err
	}

	spendableUtxos := make([]types.Utxo, 0, len(allUtxos))
	spentUtxos := make([]types.Utxo, 0, len(allUtxos))
	commitmentTxsToIgnore := make(map[string]struct{})
	for _, utxo := range allUtxos {
		if utxo.Spent {
			spentUtxos = append(spentUtxos, utxo)
			commitmentTxsToIgnore[utxo.SpentBy] = struct{}{}
			continue
		}
		spendableUtxos = append(spendableUtxos, utxo)
	}

	// Rebuild tx history.
	unconfirmedTxs := make([]types.Transaction, 0)
	confirmedTxs := make([]types.Transaction, 0)
	for _, u := range allUtxos {
		tx := types.Transaction{
			TransactionKey: types.TransactionKey{
				BoardingTxid: u.Txid,
			},
			Amount:    u.Amount,
			Type:      types.TxReceived,
			CreatedAt: u.CreatedAt,
			Settled:   u.Spent,
			SettledBy: u.SpentBy,
			Hex:       u.Tx,
		}

		if u.CreatedAt.IsZero() {
			unconfirmedTxs = append(unconfirmedTxs, tx)
			continue
		}
		confirmedTxs = append(confirmedTxs, tx)
	}

	onchainHistory := append(unconfirmedTxs, confirmedTxs...)

	select {
	case <-ctx.Done():
		return ctx.Err()
	default:
	}

	offchainHistory, err := a.vtxosToTxs(ctx, spendableVtxos, spentVtxos, commitmentTxsToIgnore)
	if err != nil {
		return err
	}

	history := append(onchainHistory, offchainHistory...)
	sort.SliceStable(history, func(i, j int) bool {
		return history[i].CreatedAt.After(history[j].CreatedAt)
	})

	select {
	case <-ctx.Done():
		return ctx.Err()
	default:
	}

	// Update tx history in db.
	if err := a.refreshTxDb(ctx, history); err != nil {
		return err
	}

	// Update utxos in db.
	if err := a.refreshUtxoDb(ctx, spendableUtxos, spentUtxos); err != nil {
		return err
	}

	// Update vtxos in db.
	return a.refreshVtxoDb(ctx, spendableVtxos, spentVtxos)
}

func (a *arkClient) refreshTxDb(ctx context.Context, newTxs []types.Transaction) error {
	// Fetch old data.
	oldTxs, err := a.store.TransactionStore().GetAllTransactions(ctx)
	if err != nil {
		return err
	}

	// Index the old data for quick lookups.
	oldTxsMap := make(map[string]types.Transaction, len(oldTxs))
	txsToUpdate := make(map[string]types.Transaction, 0)
	for _, tx := range oldTxs {
		if tx.CreatedAt.IsZero() || !tx.Settled {
			txsToUpdate[tx.TransactionKey.String()] = tx
		}
		oldTxsMap[tx.TransactionKey.String()] = tx
	}

	txsToAdd := make([]types.Transaction, 0, len(newTxs))
	txsToReplace := make([]types.Transaction, 0, len(newTxs))
	for _, tx := range newTxs {
		if _, ok := oldTxsMap[tx.TransactionKey.String()]; !ok {
			txsToAdd = append(txsToAdd, tx)
			continue
		}

		if _, ok := txsToUpdate[tx.TransactionKey.String()]; ok {
			txsToReplace = append(txsToReplace, tx)
		}
	}

	if len(txsToAdd) > 0 {
		count, err := a.store.TransactionStore().AddTransactions(ctx, txsToAdd)
		if err != nil {
			return err
		}
		if count > 0 {
			log.Debugf("added %d new transaction(s)", count)
		}
	}
	if len(txsToReplace) > 0 {
		count, err := a.store.TransactionStore().UpdateTransactions(ctx, txsToReplace)
		if err != nil {
			return err
		}
		if count > 0 {
			log.Debugf("replaced %d transaction(s)", count)
		}
	}

	return nil
}

func (a *arkClient) refreshUtxoDb(
	ctx context.Context, spendableUtxos, spentUtxos []types.Utxo,
) error {
	// Fetch old data.
	oldSpendableUtxos, _, err := a.store.UtxoStore().GetAllUtxos(ctx)
	if err != nil {
		return err
	}

	// Index old data for quick lookups.
	oldSpendableUtxoMap := make(map[types.Outpoint]types.Utxo, 0)
	for _, u := range oldSpendableUtxos {
		oldSpendableUtxoMap[u.Outpoint] = u
	}

	utxosToAdd := make([]types.Utxo, 0, len(spendableUtxos))
	utxosToConfirm := make(map[types.Outpoint]int64)
	for _, utxo := range spendableUtxos {
		if _, ok := oldSpendableUtxoMap[utxo.Outpoint]; !ok {
			utxosToAdd = append(utxosToAdd, utxo)
		} else {
			var confirmedAt int64
			if !utxo.CreatedAt.IsZero() {
				confirmedAt = utxo.CreatedAt.Unix()
				utxosToConfirm[utxo.Outpoint] = confirmedAt
			}
		}
	}

	// Spent vtxos include swept and redeemed, let's make sure to update any vtxo that was
	// previously spendable.
	utxosToSpend := make(map[types.Outpoint]string)
	for _, utxo := range spentUtxos {
		if _, ok := oldSpendableUtxoMap[utxo.Outpoint]; ok {
			utxosToSpend[utxo.Outpoint] = utxo.SpentBy
		}
	}

	if len(utxosToAdd) > 0 {
		count, err := a.store.UtxoStore().AddUtxos(ctx, utxosToAdd)
		if err != nil {
			return err
		}
		if count > 0 {
			log.Debugf("added %d new boarding utxo(s)", count)
		}
	}
	if len(utxosToConfirm) > 0 {
		count, err := a.store.UtxoStore().ConfirmUtxos(ctx, utxosToConfirm)
		if err != nil {
			return err
		}
		if count > 0 {
			log.Debugf("confirmed %d boarding utxo(s)", count)
		}
	}
	if len(utxosToSpend) > 0 {
		count, err := a.store.UtxoStore().SpendUtxos(ctx, utxosToSpend)
		if err != nil {
			return err
		}
		if count > 0 {
			log.Debugf("spent %d boarding utxo(s)", count)
		}
	}

	return nil
}

func (a *arkClient) refreshVtxoDb(
	ctx context.Context, spendableVtxos, spentVtxos []types.Vtxo,
) error {
	// Fetch old data.
	oldSpendableVtxos, _, err := a.store.VtxoStore().GetAllVtxos(ctx)
	if err != nil {
		return err
	}

	// Index old data for quick lookups.
	oldSpendableVtxoMap := make(map[types.Outpoint]types.Vtxo, 0)
	for _, v := range oldSpendableVtxos {
		oldSpendableVtxoMap[v.Outpoint] = v
	}

	vtxosToAdd := make([]types.Vtxo, 0, len(spendableVtxos))
	for _, vtxo := range spendableVtxos {
		if _, ok := oldSpendableVtxoMap[vtxo.Outpoint]; !ok {
			vtxosToAdd = append(vtxosToAdd, vtxo)
		}
	}

	// Spent vtxos include swept and redeemed, let's make sure to update any vtxo that was
	// previously spendable.
	vtxosToUpdate := make([]types.Vtxo, 0, len(spentVtxos))
	for _, vtxo := range spentVtxos {
		if _, ok := oldSpendableVtxoMap[vtxo.Outpoint]; ok {
			vtxosToUpdate = append(vtxosToUpdate, vtxo)
		}
	}

	if len(vtxosToAdd) > 0 {
		count, err := a.store.VtxoStore().AddVtxos(ctx, vtxosToAdd)
		if err != nil {
			return err
		}
		if count > 0 {
			log.Debugf("added %d new vtxo(s)", count)
		}
	}
	if len(vtxosToUpdate) > 0 {
		count, err := a.store.VtxoStore().UpdateVtxos(ctx, vtxosToUpdate)
		if err != nil {
			return err
		}
		if count > 0 {
			log.Debugf("updated %d vtxo(s)", count)
		}
	}

	return nil
}

func (a *arkClient) getBalanceFromStore(
	ctx context.Context, computeVtxoExpiration bool,
) (*Balance, error) {
	balance := &Balance{
		OnchainBalance: OnchainBalance{
			SpendableAmount: 0,
			LockedAmount:    make([]LockedOnchainBalance, 0),
		},
		OffchainBalance: OffchainBalance{
			Total:          0,
			NextExpiration: "",
			Details:        make([]VtxoDetails, 0),
		},
	}

	// offchain balance
	offchainBalance, amountByExpiration, err := a.getOffchainBalance(ctx, computeVtxoExpiration)
	if err != nil {
		return nil, err
	}

	nextExpiration, details := getOffchainBalanceDetails(amountByExpiration)
	balance.OffchainBalance.Total = offchainBalance
	balance.OffchainBalance.NextExpiration = getFancyTimeExpiration(nextExpiration)
	balance.OffchainBalance.Details = details

	if a.UtxoMaxAmount == 0 {
		return balance, nil
	}

	// onchain balance
	utxoStore := a.store.UtxoStore()
	utxos, _, err := utxoStore.GetAllUtxos(ctx)
	if err != nil {
		return nil, err
	}

	now := time.Now()

	for _, utxo := range utxos {
		if !utxo.IsConfirmed() {
			continue // TODO handle unconfirmed balance ? (not spendable on ark)
		}

		if now.After(utxo.SpendableAt) {
			balance.OnchainBalance.SpendableAmount += utxo.Amount
			continue
		}

		balance.OnchainBalance.LockedAmount = append(
			balance.OnchainBalance.LockedAmount,
			LockedOnchainBalance{
				SpendableAt: utxo.SpendableAt.Format(time.RFC3339),
				Amount:      utxo.Amount,
			},
		)
	}

	return balance, nil
}

func (a *arkClient) getBalanceFromExplorer(
	ctx context.Context, computeVtxoExpiration bool,
) (*Balance, error) {
	if a.wallet == nil {
		return nil, fmt.Errorf("wallet not initialized")
	}

	onchainAddrs, offchainAddrs, boardingAddrs, redeemAddrs, err := a.wallet.GetAddresses(ctx)
	if err != nil {
		return nil, err
	}

	if a.UtxoMaxAmount == 0 {
		balance, amountByExpiration, err := a.getOffchainBalance(
			ctx, computeVtxoExpiration,
		)
		if err != nil {
			return nil, err
		}

		nextExpiration, details := getOffchainBalanceDetails(amountByExpiration)

		return &Balance{
			OffchainBalance: OffchainBalance{
				Total:          balance,
				NextExpiration: getFancyTimeExpiration(nextExpiration),
				Details:        details,
			},
		}, nil
	}

	const nbWorkers = 4
	wg := &sync.WaitGroup{}
	wg.Add(nbWorkers * len(offchainAddrs))

	chRes := make(chan balanceRes, nbWorkers*len(offchainAddrs))
	for i := range offchainAddrs {
		boardingAddr := boardingAddrs[i]
		redeemAddr := redeemAddrs[i]

		go func() {
			defer wg.Done()
			balance, amountByExpiration, err := a.getOffchainBalance(
				ctx, computeVtxoExpiration,
			)
			if err != nil {
				chRes <- balanceRes{err: err}
				return
			}

			chRes <- balanceRes{
				offchainBalance:             balance,
				offchainBalanceByExpiration: amountByExpiration,
			}
		}()

		getDelayedBalance := func(addr string) {
			defer wg.Done()

			spendableBalance, lockedBalance, err := a.explorer.GetRedeemedVtxosBalance(
				addr, a.UnilateralExitDelay,
			)
			if err != nil {
				chRes <- balanceRes{err: err}
				return
			}

			chRes <- balanceRes{
				onchainSpendableBalance: spendableBalance,
				onchainLockedBalance:    lockedBalance,
				err:                     err,
			}
		}

		go func() {
			defer wg.Done()
			totalOnchainBalance := uint64(0)
			for _, addr := range onchainAddrs {
				utxos, err := a.explorer.GetUtxos(addr)
				balance := uint64(0)
				for _, utxo := range utxos {
					balance += utxo.Amount
				}
				if err != nil {
					chRes <- balanceRes{err: err}
					return
				}
				totalOnchainBalance += balance
			}
			chRes <- balanceRes{onchainSpendableBalance: totalOnchainBalance}
		}()

		go getDelayedBalance(boardingAddr.Address)
		go getDelayedBalance(redeemAddr.Address)
	}

	wg.Wait()

	lockedOnchainBalance := []LockedOnchainBalance{}
	details := make([]VtxoDetails, 0)
	offchainBalance, onchainBalance := uint64(0), uint64(0)
	nextExpiration := int64(0)
	count := 0
	for res := range chRes {
		if res.err != nil {
			return nil, res.err
		}
		if res.offchainBalance > 0 {
			offchainBalance = res.offchainBalance
		}
		if res.onchainSpendableBalance > 0 {
			onchainBalance += res.onchainSpendableBalance
		}
		nextExpiration, details = getOffchainBalanceDetails(res.offchainBalanceByExpiration)

		if res.onchainLockedBalance != nil {
			for timestamp, amount := range res.onchainLockedBalance {
				fancyTime := time.Unix(timestamp, 0).Format(time.RFC3339)
				lockedOnchainBalance = append(
					lockedOnchainBalance,
					LockedOnchainBalance{
						SpendableAt: fancyTime,
						Amount:      amount,
					},
				)
			}
		}

		count++
		if count == nbWorkers {
			break
		}
	}

	return &Balance{
		OnchainBalance: OnchainBalance{
			SpendableAmount: onchainBalance,
			LockedAmount:    lockedOnchainBalance,
		},
		OffchainBalance: OffchainBalance{
			Total:          offchainBalance,
			NextExpiration: getFancyTimeExpiration(nextExpiration),
			Details:        details,
		},
	}, nil
}

// bumpAnchorTx builds and signs a transaction bumping the fees for a given tx with P2A output.
// Makes use of the onchain P2TR account to select UTXOs to pay fees for parent.
func (a *arkClient) bumpAnchorTx(ctx context.Context, parent *wire.MsgTx) (string, error) {
	anchor, err := txutils.FindAnchorOutpoint(parent)
	if err != nil {
		return "", err
	}

	// estimate for the size of the bump transaction
	weightEstimator := input.TxWeightEstimator{}

	// WeightEstimator doesn't support P2A size, using P2WSH will lead to a small overestimation
	// TODO use the exact P2A size
	weightEstimator.AddNestedP2WSHInput(lntypes.VByte(3).ToWU())

	// We assume only one UTXO will be selected to have a correct estimation
	weightEstimator.AddTaprootKeySpendInput(txscript.SigHashDefault)
	weightEstimator.AddP2TROutput()

	childVSize := weightEstimator.Weight().ToVB()

	packageSize := childVSize + computeVSize(parent)
	feeRate, err := a.explorer.GetFeeRate()
	if err != nil {
		return "", err
	}

	fees := uint64(math.Ceil(float64(packageSize) * feeRate))

	addresses, _, _, _, err := a.wallet.GetAddresses(ctx)
	if err != nil {
		return "", err
	}

	selectedCoins := make([]explorer.Utxo, 0)
	selectedAmount := uint64(0)
	amountToSelect := int64(fees) - txutils.ANCHOR_VALUE
	for _, addr := range addresses {
		utxos, err := a.explorer.GetUtxos(addr)
		if err != nil {
			return "", err
		}

		for _, utxo := range utxos {
			selectedCoins = append(selectedCoins, utxo)
			selectedAmount += utxo.Amount
			amountToSelect -= int64(selectedAmount)
			if amountToSelect <= 0 {
				break
			}
		}
	}

	if amountToSelect > 0 {
		return "", fmt.Errorf("not enough funds to select %d", amountToSelect)
	}

	changeAmount := selectedAmount - fees

	newAddr, _, _, err := a.wallet.NewAddress(ctx, true)
	if err != nil {
		return "", err
	}

	pkScript, err := toOutputScript(newAddr, a.Network)
	if err != nil {
		return "", err
	}

	inputs := []*wire.OutPoint{anchor}
	sequences := []uint32{
		wire.MaxTxInSequenceNum,
	}
	outputs := []*wire.TxOut{
		{
			Value:    int64(changeAmount),
			PkScript: pkScript,
		},
	}

	for _, utxo := range selectedCoins {
		txid, err := chainhash.NewHashFromStr(utxo.Txid)
		if err != nil {
			return "", err
		}
		inputs = append(inputs, &wire.OutPoint{
			Hash:  *txid,
			Index: utxo.Vout,
		})
		sequences = append(sequences, wire.MaxTxInSequenceNum)
	}

	ptx, err := psbt.New(inputs, outputs, 3, 0, sequences)
	if err != nil {
		return "", err
	}

	ptx.Inputs[0].WitnessUtxo = txutils.AnchorOutput()

	b64, err := ptx.B64Encode()
	if err != nil {
		return "", err
	}

	tx, err := a.wallet.SignTransaction(ctx, a.explorer, b64)
	if err != nil {
		return "", err
	}

	signedPtx, err := psbt.NewFromRawBytes(strings.NewReader(tx), true)
	if err != nil {
		return "", err
	}

	for inIndex := range signedPtx.Inputs[1:] {
		if _, err := psbt.MaybeFinalize(signedPtx, inIndex+1); err != nil {
			return "", err
		}
	}

	childTx, err := txutils.ExtractWithAnchors(signedPtx)
	if err != nil {
		return "", err
	}

	var serializedTx bytes.Buffer
	if err := childTx.Serialize(&serializedTx); err != nil {
		return "", err
	}

	return hex.EncodeToString(serializedTx.Bytes()), nil
}

func (a *arkClient) sendExpiredBoardingUtxos(ctx context.Context, to string) (string, error) {
	pkscript, err := toOutputScript(to, a.Network)
	if err != nil {
		return "", err
	}

	utxos, err := a.getExpiredBoardingUtxos(ctx, nil)
	if err != nil {
		return "", err
	}

	targetAmount := uint64(0)
	for _, u := range utxos {
		targetAmount += u.Amount
	}

	if targetAmount == 0 {
		return "", fmt.Errorf("no expired boarding funds available")
	}

	ptx, err := psbt.New(nil, nil, 2, 0, nil)
	if err != nil {
		return "", err
	}

	updater, err := psbt.NewUpdater(ptx)
	if err != nil {
		return "", err
	}

	updater.Upsbt.UnsignedTx.AddTxOut(&wire.TxOut{
		Value:    int64(targetAmount),
		PkScript: pkscript,
	})
	updater.Upsbt.Outputs = append(updater.Upsbt.Outputs, psbt.POutput{})

	if err := a.addInputs(ctx, updater, utxos); err != nil {
		return "", err
	}

	vbytes := computeVSize(updater.Upsbt.UnsignedTx)
	feeRate, err := a.explorer.GetFeeRate()
	if err != nil {
		return "", err
	}
	feeAmount := uint64(math.Ceil(float64(vbytes)*feeRate) + 50)

	if targetAmount-feeAmount <= a.Dust {
		return "", fmt.Errorf("not enough funds to cover network fees")
	}

	updater.Upsbt.UnsignedTx.TxOut[0].Value -= int64(feeAmount)

	unsignedTx, _ := ptx.B64Encode()

	signedTx, err := a.wallet.SignTransaction(ctx, a.explorer, unsignedTx)
	if err != nil {
		return "", err
	}

	ptx, err = psbt.NewFromRawBytes(strings.NewReader(signedTx), true)
	if err != nil {
		return "", err
	}

	for i := range ptx.Inputs {
		if err := psbt.Finalize(ptx, i); err != nil {
			return "", err
		}
	}

	return ptx.B64Encode()
}

func (a *arkClient) completeUnilateralExit(ctx context.Context, to string) (string, error) {
	pkscript, err := toOutputScript(to, a.Network)
	if err != nil {
		return "", err
	}

	utxos, err := a.getMatureUtxos(ctx)
	if err != nil {
		return "", err
	}

	targetAmount := uint64(0)
	for _, u := range utxos {
		targetAmount += u.Amount
	}

	if targetAmount == 0 {
		return "", fmt.Errorf("no mature funds available")
	}

	ptx, err := psbt.New(nil, nil, 2, 0, nil)
	if err != nil {
		return "", err
	}

	updater, err := psbt.NewUpdater(ptx)
	if err != nil {
		return "", err
	}

	updater.Upsbt.UnsignedTx.AddTxOut(&wire.TxOut{
		Value:    int64(targetAmount),
		PkScript: pkscript,
	})
	updater.Upsbt.Outputs = append(updater.Upsbt.Outputs, psbt.POutput{})

	if err := a.addInputs(ctx, updater, utxos); err != nil {
		return "", err
	}

	vbytes := computeVSize(updater.Upsbt.UnsignedTx)
	feeRate, err := a.explorer.GetFeeRate()
	if err != nil {
		return "", err
	}

	feeAmount := uint64(math.Ceil(float64(vbytes)*feeRate) + 100)

	if targetAmount-feeAmount <= a.Dust {
		return "", fmt.Errorf("not enough funds to cover network fees")
	}

	updater.Upsbt.UnsignedTx.TxOut[0].Value -= int64(feeAmount)

	unsignedTx, _ := ptx.B64Encode()

	signedTx, err := a.wallet.SignTransaction(ctx, a.explorer, unsignedTx)
	if err != nil {
		return "", err
	}

	ptx, err = psbt.NewFromRawBytes(strings.NewReader(signedTx), true)
	if err != nil {
		return "", err
	}

	for i := range ptx.Inputs {
		if err := psbt.Finalize(ptx, i); err != nil {
			return "", err
		}
	}

	tx, err := psbt.Extract(ptx)
	if err != nil {
		return "", err
	}

	buf := bytes.NewBuffer(nil)
	if err := tx.Serialize(buf); err != nil {
		return "", err
	}

	txHex := hex.EncodeToString(buf.Bytes())
	return a.explorer.Broadcast(txHex)
}

func (a *arkClient) selectFunds(
	ctx context.Context, computeVtxoExpiry bool, selectRecoverableVtxos bool, amount uint64,
) ([]types.Utxo, []client.TapscriptsVtxo, uint64, error) {
	_, offchainAddrs, boardingAddrs, _, err := a.wallet.GetAddresses(ctx)
	if err != nil {
		return nil, nil, 0, err
	}
	if len(offchainAddrs) <= 0 {
		return nil, nil, 0, fmt.Errorf("no offchain addresses found")
	}

	vtxos := make([]client.TapscriptsVtxo, 0)
	opts := &CoinSelectOptions{
		WithExpirySorting:      computeVtxoExpiry,
		SelectRecoverableVtxos: selectRecoverableVtxos,
	}
	spendableVtxos, err := a.getVtxos(ctx, opts)
	if err != nil {
		return nil, nil, 0, err
	}

	for _, offchainAddr := range offchainAddrs {
		for _, v := range spendableVtxos {
			vtxoAddr, err := v.Address(a.SignerPubKey, a.Network)
			if err != nil {
				return nil, nil, 0, err
			}

			if vtxoAddr == offchainAddr.Address {
				vtxos = append(vtxos, client.TapscriptsVtxo{
					Vtxo:       v,
					Tapscripts: offchainAddr.Tapscripts,
				})
			}
		}
	}

	boardingUtxos, err := a.getClaimableBoardingUtxos(ctx, boardingAddrs, nil)
	if err != nil {
		return nil, nil, 0, err
	}

	var selectedBoardingCoins []types.Utxo
	var selectedCoins []client.TapscriptsVtxo

	// if no receivers, self send all selected coins
	if amount <= 0 {
		selectedBoardingCoins = boardingUtxos
		selectedCoins = vtxos

		amount := uint64(0)
		for _, utxo := range boardingUtxos {
			amount += utxo.Amount
		}
		for _, utxo := range vtxos {
			amount += utxo.Amount
		}

		return selectedBoardingCoins, selectedCoins, 0, nil
	}

	return utils.CoinSelect(
		boardingUtxos, vtxos, amount, a.Dust, computeVtxoExpiry,
	)
}

func (a *arkClient) settle(
	ctx context.Context, computeVtxoExpiry bool, receivers []types.Receiver, settleOpts ...Option,
) (string, error) {
	options := &SettleOptions{}
	for _, opt := range settleOpts {
		if err := opt(options); err != nil {
			return "", err
		}
	}

	expectedSignerPubkey := schnorr.SerializePubKey(a.SignerPubKey)
	outputs := make([]types.Receiver, 0)
	sumOfReceivers := uint64(0)

	// validate receivers and create outputs
	for _, receiver := range receivers {
		rcvAddr, err := arklib.DecodeAddressV0(receiver.To)
		if err != nil {
			return "", fmt.Errorf("invalid receiver address: %s", err)
		}

		rcvSignerPubkey := schnorr.SerializePubKey(rcvAddr.Signer)

		if !bytes.Equal(expectedSignerPubkey, rcvSignerPubkey) {
			return "", fmt.Errorf(
				"invalid receiver address '%s': expected signer pubkey %x, got %x",
				receiver.To, expectedSignerPubkey, rcvSignerPubkey,
			)
		}

		if receiver.Amount < a.Dust {
			return "", fmt.Errorf(
				"invalid amount (%d), must be greater than dust %d", receiver.Amount, a.Dust,
			)
		}

		outputs = append(outputs, types.Receiver{
			To:     receiver.To,
			Amount: receiver.Amount,
		})
		sumOfReceivers += receiver.Amount
	}

	// coinselect boarding utxos and vtxos
	boardingUtxos, vtxos, changeAmount, err := a.selectFunds(
		ctx, computeVtxoExpiry, options.SelectRecoverableVtxos, sumOfReceivers,
	)
	if err != nil {
		return "", err
	}

	_, offchainAddr, _, err := a.wallet.NewAddress(ctx, false)
	if err != nil {
		return "", err
	}

	// if no outputs, self send all selected coins
	if len(outputs) <= 0 {
		amount := uint64(0)
		for _, utxo := range boardingUtxos {
			amount += utxo.Amount
		}
		for _, utxo := range vtxos {
			amount += utxo.Amount
		}

		outputs = append(outputs, types.Receiver{
			To:     offchainAddr.Address,
			Amount: amount,
		})
	}

	// add change output if any
	if changeAmount > 0 {
		outputs = append(outputs, types.Receiver{
			To:     offchainAddr.Address,
			Amount: changeAmount,
		})
	}

	return a.joinBatchWithRetry(ctx, nil, outputs, *options, vtxos, boardingUtxos)
}

func (a *arkClient) makeRegisterIntent(
	inputs []intent.Input, leafProofs []*arklib.TaprootMerkleProof,
	outputs []types.Receiver, cosignersPublicKeys []string, arkFields [][]*psbt.Unknown,
) (string, string, error) {
	message, outputsTxOut, err := registerIntentMessage(outputs, cosignersPublicKeys)
	if err != nil {
		return "", "", err
	}

	return a.makeIntent(message, inputs, outputsTxOut, leafProofs, arkFields)
}

func (a *arkClient) makeDeleteIntent(
	inputs []intent.Input, leafProofs []*arklib.TaprootMerkleProof, arkFields [][]*psbt.Unknown,
) (string, string, error) {
	message, err := intent.DeleteMessage{
		BaseMessage: intent.BaseMessage{
			Type: intent.IntentMessageTypeDelete,
		},
		ExpireAt: time.Now().Add(2 * time.Minute).Unix(),
	}.Encode()
	if err != nil {
		return "", "", err
	}

	return a.makeIntent(message, inputs, nil, leafProofs, arkFields)
}

func (a *arkClient) makeIntent(
	message string, inputs []intent.Input, outputsTxOut []*wire.TxOut,
	leafProofs []*arklib.TaprootMerkleProof, arkFields [][]*psbt.Unknown,
) (string, string, error) {
	proof, err := intent.New(message, inputs, outputsTxOut)
	if err != nil {
		return "", "", err
	}

	for i, input := range proof.Inputs {
		// intent proof tx has an additional input using the first vtxo script
		// so we need to use the previous leaf proof for the current input except for the first input
		var leafProof *arklib.TaprootMerkleProof
		if i == 0 {
			leafProof = leafProofs[0]
		} else {
			leafProof = leafProofs[i-1]
			input.Unknowns = arkFields[i-1]
		}
		input.TaprootLeafScript = []*psbt.TaprootTapLeafScript{
			{
				ControlBlock: leafProof.ControlBlock,
				Script:       leafProof.Script,
				LeafVersion:  txscript.BaseLeafVersion,
			},
		}

		proof.Inputs[i] = input
	}

	unsignedProofTx, err := proof.B64Encode()
	if err != nil {
		return "", "", err
	}

	signedTx, err := a.wallet.SignTransaction(context.Background(), a.explorer, unsignedProofTx)
	if err != nil {
		return "", "", err
	}

	return signedTx, message, nil
}

func (a *arkClient) addInputs(
	ctx context.Context, updater *psbt.Updater, utxos []types.Utxo,
) error {
	// TODO works only with single-key wallet
	_, offchain, _, err := a.wallet.NewAddress(ctx, false)
	if err != nil {
		return err
	}

	vtxoScript, err := script.ParseVtxoScript(offchain.Tapscripts)
	if err != nil {
		return err
	}

	for _, utxo := range utxos {
		previousHash, err := chainhash.NewHashFromStr(utxo.Txid)
		if err != nil {
			return err
		}

		sequence, err := utxo.Sequence()
		if err != nil {
			return err
		}

		updater.Upsbt.UnsignedTx.AddTxIn(&wire.TxIn{
			PreviousOutPoint: wire.OutPoint{
				Hash:  *previousHash,
				Index: utxo.VOut,
			},
			Sequence: sequence,
		})

		exitClosures := vtxoScript.ExitClosures()
		if len(exitClosures) <= 0 {
			return fmt.Errorf("no exit closures found")
		}

		exitClosure := exitClosures[0]

		exitScript, err := exitClosure.Script()
		if err != nil {
			return err
		}

		_, taprootTree, err := vtxoScript.TapTree()
		if err != nil {
			return err
		}

		exitLeaf := txscript.NewBaseTapLeaf(exitScript)
		leafProof, err := taprootTree.GetTaprootMerkleProof(exitLeaf.TapHash())
		if err != nil {
			return fmt.Errorf("failed to get taproot merkle proof: %s", err)
		}

		updater.Upsbt.Inputs = append(updater.Upsbt.Inputs, psbt.PInput{
			TaprootLeafScript: []*psbt.TaprootTapLeafScript{
				{
					ControlBlock: leafProof.ControlBlock,
					Script:       leafProof.Script,
					LeafVersion:  txscript.BaseLeafVersion,
				},
			},
		})
	}

	return nil
}

func (a *arkClient) populateVtxosWithTapscripts(
	ctx context.Context, vtxos []types.Vtxo,
) ([]client.TapscriptsVtxo, error) {
	_, offchainAddrs, _, _, err := a.wallet.GetAddresses(ctx)
	if err != nil {
		return nil, err
	}
	if len(offchainAddrs) <= 0 {
		return nil, fmt.Errorf("no offchain addresses found")
	}

	vtxosWithTapscripts := make([]client.TapscriptsVtxo, 0)

	for _, v := range vtxos {
		found := false
		for _, offchainAddr := range offchainAddrs {
			vtxoAddr, err := v.Address(a.SignerPubKey, a.Network)
			if err != nil {
				return nil, err
			}

			if vtxoAddr == offchainAddr.Address {
				vtxosWithTapscripts = append(vtxosWithTapscripts, client.TapscriptsVtxo{
					Vtxo:       v,
					Tapscripts: offchainAddr.Tapscripts,
				})
				found = true
				break
			}
		}
		if !found {
			return nil, fmt.Errorf("no offchain address found for vtxo %s", v.Txid)
		}
	}

	return vtxosWithTapscripts, nil
}

func (a *arkClient) joinBatchWithRetry(
	ctx context.Context, notes []string, outputs []types.Receiver, options SettleOptions,
	selectedCoins []client.TapscriptsVtxo, selectedBoardingCoins []types.Utxo,
) (string, error) {
	inputs, exitLeaves, arkFields, err := toIntentInputs(
		selectedBoardingCoins, selectedCoins, notes,
	)
	if err != nil {
		return "", err
	}

	signerSessions, signerPubKeys, err := a.handleOptions(options, inputs, notes)
	if err != nil {
		return "", err
	}

	proofTx, message, err := a.makeRegisterIntent(
		inputs, exitLeaves, outputs, signerPubKeys, arkFields,
	)
	if err != nil {
		return "", err
	}

	maxRetry := 3
	retryCount := 0
	var batchErr error
	for retryCount < maxRetry {
		intentID, err := a.client.RegisterIntent(ctx, proofTx, message)
		if err != nil {
			return "", err
		}

		log.Debugf("registered inputs and outputs with request id: %s", intentID)

		commitmentTxid, err := a.handleBatchEvents(
			ctx, intentID, selectedCoins, notes, selectedBoardingCoins, outputs, signerSessions,
			options.EventsCh, options.CancelCh,
		)
		if err != nil {
			log.WithError(err).Warn("batch failed, retrying...")
			retryCount++
			time.Sleep(100 * time.Millisecond)
			batchErr = err
			continue
		}

		return commitmentTxid, nil
	}

	return "", fmt.Errorf("reached max atttempt of retries, last batch error: %s", batchErr)
}

func (a *arkClient) handleBatchEvents(
	ctx context.Context,
	intentId string, vtxos []client.TapscriptsVtxo, notes []string, boardingUtxos []types.Utxo,
	receivers []types.Receiver, signerSessions []tree.SignerSession,
	replayEventsCh chan<- any, cancelCh <-chan struct{},
) (string, error) {
	topics := make([]string, 0)
	for _, n := range notes {
		parsedNote, err := note.NewNoteFromString(n)
		if err != nil {
			return "", err
		}
		outpoint, _, err := parsedNote.IntentProofInput()
		if err != nil {
			return "", err
		}
		topics = append(topics, outpoint.String())
	}

	for _, boardingUtxo := range boardingUtxos {
		topics = append(topics, boardingUtxo.String())
	}
	for _, vtxo := range vtxos {
		topics = append(topics, vtxo.Outpoint.String())
	}
	for _, signer := range signerSessions {
		topics = append(topics, signer.GetPublicKey())
	}

	// skip only if there is no offchain output
	skipVtxoTreeSigning := true

	for _, receiver := range receivers {
		if _, err := arklib.DecodeAddressV0(receiver.To); err == nil {
			skipVtxoTreeSigning = false
			break
		}
	}

	options := []BatchSessionOption{WithCancel(cancelCh)}

	if skipVtxoTreeSigning {
		options = append(options, WithSkipVtxoTreeSigning())
	}

	if replayEventsCh != nil {
		options = append(options, WithReplay(replayEventsCh))
	}

	eventsCh, close, err := a.client.GetEventStream(ctx, topics)
	defer close()
	if err != nil {
		if errors.Is(err, io.EOF) {
			return "", fmt.Errorf("connection closed by server")
		}
		return "", err
	}

	batchEventsHandler := newBatchEventsHandler(
		a, intentId, vtxos, boardingUtxos, receivers, signerSessions,
	)

	commitmentTxid, err := JoinBatchSession(ctx, eventsCh, batchEventsHandler, options...)
	if err != nil {
		return "", err
	}

	return commitmentTxid, nil
}

func (a *arkClient) getMatureUtxos(ctx context.Context) ([]types.Utxo, error) {
	_, _, _, redemptionAddrs, err := a.wallet.GetAddresses(ctx)
	if err != nil {
		return nil, err
	}

	now := time.Now()

	utxos := make([]types.Utxo, 0)
	for _, addr := range redemptionAddrs {
		fetchedUtxos, err := a.explorer.GetUtxos(addr.Address)
		if err != nil {
			return nil, err
		}

		for _, utxo := range fetchedUtxos {
			u := utxo.ToUtxo(a.UnilateralExitDelay, addr.Tapscripts)
			if u.SpendableAt.Before(now) {
				utxos = append(utxos, u)
			}
		}
	}

	return utxos, nil
}

func (a *arkClient) getRedeemBranches(
	ctx context.Context, vtxos []types.Vtxo,
) (map[string]*redemption.CovenantlessRedeemBranch, error) {
	redeemBranches := make(map[string]*redemption.CovenantlessRedeemBranch, 0)

	for _, vtxo := range vtxos {
		redeemBranch, err := redemption.NewRedeemBranch(ctx, a.explorer, a.indexer, vtxo)
		if err != nil {
			return nil, err
		}

		redeemBranches[vtxo.Txid] = redeemBranch
	}

	return redeemBranches, nil
}

func (a *arkClient) getOffchainBalance(
	ctx context.Context, computeVtxoExpiration bool,
) (uint64, map[int64]uint64, error) {
	amountByExpiration := make(map[int64]uint64, 0)
	opts := &CoinSelectOptions{
		WithExpirySorting:      computeVtxoExpiration,
		SelectRecoverableVtxos: true,
	}
	vtxos, err := a.getVtxos(ctx, opts)
	if err != nil {
		return 0, nil, err
	}
	var balance uint64
	for _, vtxo := range vtxos {
		balance += vtxo.Amount

		if !vtxo.ExpiresAt.IsZero() {
			expiration := vtxo.ExpiresAt.Unix()

			if _, ok := amountByExpiration[expiration]; !ok {
				amountByExpiration[expiration] = 0
			}

			amountByExpiration[expiration] += vtxo.Amount
		}
	}

	return balance, amountByExpiration, nil
}

func (a *arkClient) getAllBoardingUtxos(ctx context.Context) ([]types.Utxo, error) {
	_, _, boardingAddrs, _, err := a.wallet.GetAddresses(ctx)
	if err != nil {
		return nil, err
	}

	utxos := []types.Utxo{}
	for _, addr := range boardingAddrs {
		txs, err := a.explorer.GetTxs(addr.Address)
		if err != nil {
			return nil, err
		}
		for _, tx := range txs {
			for i, vout := range tx.Vout {
				if vout.Address == addr.Address {
					createdAt := time.Time{}
					utxoTime := time.Now()
					if tx.Status.Confirmed {
						createdAt = time.Unix(tx.Status.BlockTime, 0)
						utxoTime = time.Unix(tx.Status.BlockTime, 0)
					}

					txHex, err := a.explorer.GetTxHex(tx.Txid)
					if err != nil {
						return nil, err
					}
					spentStatuses, err := a.explorer.GetTxOutspends(tx.Txid)
					if err != nil {
						return nil, err
					}
					spent := false
					spentBy := ""
					if len(spentStatuses) > i {
						if spentStatuses[i].Spent {
							spent = true
							spentBy = spentStatuses[i].SpentBy
						}
					}

					utxos = append(utxos, types.Utxo{
						Outpoint: types.Outpoint{
							Txid: tx.Txid,
							VOut: uint32(i),
						},
						Amount: vout.Amount,
						Script: vout.Script,
						Delay:  a.BoardingExitDelay,
						SpendableAt: utxoTime.Add(
							time.Duration(a.BoardingExitDelay.Seconds()) * time.Second,
						),
						CreatedAt:  createdAt,
						Tapscripts: addr.Tapscripts,
						Spent:      spent,
						SpentBy:    spentBy,
						Tx:         txHex,
					})
				}
			}
		}
	}

	return utxos, nil
}

func (a *arkClient) getClaimableBoardingUtxos(
	_ context.Context, boardingAddrs []wallet.TapscriptsAddress, opts *CoinSelectOptions,
) ([]types.Utxo, error) {
	claimable := make([]types.Utxo, 0)
	for _, addr := range boardingAddrs {
		boardingScript, err := script.ParseVtxoScript(addr.Tapscripts)
		if err != nil {
			return nil, err
		}

		boardingTimeout, err := boardingScript.SmallestExitDelay()
		if err != nil {
			return nil, err
		}

		boardingUtxos, err := a.explorer.GetUtxos(addr.Address)
		if err != nil {
			return nil, err
		}

		now := time.Now()

		for _, utxo := range boardingUtxos {
			if opts != nil && len(opts.OutpointsFilter) > 0 {
				utxoOutpoint := types.Outpoint{
					Txid: utxo.Txid,
					VOut: utxo.Vout,
				}
				found := false
				for _, outpoint := range opts.OutpointsFilter {
					if outpoint == utxoOutpoint {
						found = true
						break
					}
				}

				if !found {
					continue
				}
			}

			u := utxo.ToUtxo(*boardingTimeout, addr.Tapscripts)
			if u.SpendableAt.Before(now) {
				continue
			}

			claimable = append(claimable, u)
		}
	}

	return claimable, nil
}

func (a *arkClient) getExpiredBoardingUtxos(
	ctx context.Context, opts *CoinSelectOptions,
) ([]types.Utxo, error) {
	_, _, boardingAddrs, _, err := a.wallet.GetAddresses(ctx)
	if err != nil {
		return nil, err
	}

	expired := make([]types.Utxo, 0)
	for _, addr := range boardingAddrs {
		boardingScript, err := script.ParseVtxoScript(addr.Tapscripts)
		if err != nil {
			return nil, err
		}

		boardingTimeout, err := boardingScript.SmallestExitDelay()
		if err != nil {
			return nil, err
		}

		boardingUtxos, err := a.explorer.GetUtxos(addr.Address)
		if err != nil {
			return nil, err
		}

		now := time.Now()

		for _, utxo := range boardingUtxos {
			if opts != nil && len(opts.OutpointsFilter) > 0 {
				utxoOutpoint := types.Outpoint{
					Txid: utxo.Txid,
					VOut: utxo.Vout,
				}
				found := false
				for _, outpoint := range opts.OutpointsFilter {
					if outpoint == utxoOutpoint {
						found = true
						break
					}
				}

				if !found {
					continue
				}
			}

			u := utxo.ToUtxo(*boardingTimeout, addr.Tapscripts)
			if u.SpendableAt.Before(now) || u.SpendableAt.Equal(now) {
				expired = append(expired, u)
			}
		}
	}

	return expired, nil
}

func (a *arkClient) getVtxos(ctx context.Context, opts *CoinSelectOptions) ([]types.Vtxo, error) {
	spendableVtxos, _, err := a.ListVtxos(ctx)
	if err != nil {
		return nil, err
	}

	if opts != nil && len(opts.OutpointsFilter) > 0 {
		spendableVtxos = filterByOutpoints(spendableVtxos, opts.OutpointsFilter)
	}

	recoverableVtxos := make([]types.Vtxo, 0)
	if opts != nil && opts.SelectRecoverableVtxos {
		for _, vtxo := range spendableVtxos {
			if vtxo.IsRecoverable() {
				recoverableVtxos = append(recoverableVtxos, vtxo)
			}
		}
	}

	allVtxos := append(recoverableVtxos, spendableVtxos...)
	if opts == nil || !opts.WithExpirySorting {
		return allVtxos, nil
	}

	// if sorting by expiry is required, we need to get the expiration date of each vtxo
	redeemBranches, err := a.getRedeemBranches(ctx, spendableVtxos)
	if err != nil {
		return nil, err
	}

	for vtxoTxid, branch := range redeemBranches {
		expiration, err := branch.ExpiresAt()
		if err != nil {
			return nil, err
		}

		for i, vtxo := range allVtxos {
			if vtxo.Txid == vtxoTxid {
				allVtxos[i].ExpiresAt = *expiration
				break
			}
		}
	}

	return allVtxos, nil
}

func (a *arkClient) getBoardingTxs(ctx context.Context) ([]types.Transaction, error) {
	allUtxos, err := a.getAllBoardingUtxos(ctx)
	if err != nil {
		return nil, err
	}

	unconfirmedTxs := make([]types.Transaction, 0)
	confirmedTxs := make([]types.Transaction, 0)
	for _, u := range allUtxos {
		tx := types.Transaction{
			TransactionKey: types.TransactionKey{
				BoardingTxid: u.Txid,
			},
			Amount:    u.Amount,
			Type:      types.TxReceived,
			CreatedAt: u.CreatedAt,
			Settled:   u.Spent,
			SettledBy: u.SpentBy,
			Hex:       u.Tx,
		}

		if u.CreatedAt.IsZero() {
			unconfirmedTxs = append(unconfirmedTxs, tx)
			continue
		}
		confirmedTxs = append(confirmedTxs, tx)
	}

	txs := append(unconfirmedTxs, confirmedTxs...)
	return txs, nil
}

func (a *arkClient) handleCommitmentTx(
	ctx context.Context, myPubkeys map[string]struct{}, commitmentTx *client.TxNotification,
) error {
	vtxosToAdd := make([]types.Vtxo, 0)
	vtxosToSpend := make(map[types.Outpoint]string, 0)
	txsToAdd := make([]types.Transaction, 0)
	txsToSettle := make([]string, 0)

	for _, vtxo := range commitmentTx.SpendableVtxos {
		// remove opcodes from P2TR script
		tapkey := vtxo.Script[4:]
		if _, ok := myPubkeys[tapkey]; ok {
			vtxosToAdd = append(vtxosToAdd, vtxo)
		}
	}

	// Check if any of the spent vtxos is ours.
	spentVtxos := make([]types.Outpoint, 0, len(commitmentTx.SpentVtxos))
	indexedSpentVtxos := make(map[types.Outpoint]types.Vtxo)
	for _, vtxo := range commitmentTx.SpentVtxos {
		spentVtxos = append(spentVtxos, types.Outpoint{
			Txid: vtxo.Txid,
			VOut: vtxo.VOut,
		})
		indexedSpentVtxos[vtxo.Outpoint] = vtxo
	}
	myVtxos, err := a.store.VtxoStore().GetVtxos(ctx, spentVtxos)
	if err != nil {
		return err
	}

	rawTx := &wire.MsgTx{}
	reader := hex.NewDecoder(strings.NewReader(commitmentTx.Tx))
	if err := rawTx.Deserialize(reader); err != nil {
		return err
	}

	// Check if any of the claimed boarding utxos is ours.
	boardingTxids := make([]string, 0, len(rawTx.TxIn))
	for _, in := range rawTx.TxIn {
		boardingTxids = append(boardingTxids, in.PreviousOutPoint.Hash.String())
	}
	pendingBoardingTxs, err := a.store.TransactionStore().GetTransactions(
		ctx, boardingTxids,
	)
	if err != nil {
		return err
	}
	pendingBoardingTxids := make([]string, 0, len(pendingBoardingTxs))
	for _, tx := range pendingBoardingTxs {
		pendingBoardingTxids = append(pendingBoardingTxids, tx.BoardingTxid)
	}

	// Add all our pending boarding txs to the list of those to settle.
	txsToSettle = append(txsToSettle, pendingBoardingTxids...)

	// Add also our preconfirmed txs the list of those to settle, and also add the related
	// vtxos to the list of those to mark as spent.
	for _, vtxo := range myVtxos {
		vtxosToSpend[vtxo.Outpoint] = indexedSpentVtxos[vtxo.Outpoint].SpentBy
		if !vtxo.Preconfirmed {
			continue
		}
		txsToSettle = append(txsToSettle, vtxo.Txid)
	}

	// If no vtxos have been spent, add a new tx record.
	if len(vtxosToSpend) <= 0 {
		if len(vtxosToAdd) > 0 && len(pendingBoardingTxs) <= 0 {
			amount := uint64(0)
			for _, v := range vtxosToAdd {
				amount += v.Amount
			}
			txsToAdd = append(txsToAdd, types.Transaction{
				TransactionKey: types.TransactionKey{
					CommitmentTxid: commitmentTx.Txid,
				},
				Amount:    amount,
				Type:      types.TxReceived,
				Settled:   true,
				CreatedAt: time.Now(),
				Hex:       commitmentTx.Tx,
			})
		} else {
			vtxosToAddAmount := uint64(0)
			for _, v := range vtxosToAdd {
				vtxosToAddAmount += v.Amount
			}
			settledBoardingAmount := uint64(0)
			for _, tx := range pendingBoardingTxs {
				settledBoardingAmount += tx.Amount
			}
			if vtxosToAddAmount > 0 && vtxosToAddAmount < settledBoardingAmount {
				txsToAdd = append(txsToAdd, types.Transaction{
					TransactionKey: types.TransactionKey{
						CommitmentTxid: commitmentTx.Txid,
					},
					Amount:    settledBoardingAmount - vtxosToAddAmount,
					Type:      types.TxSent,
					Settled:   true,
					CreatedAt: time.Now(),
					Hex:       commitmentTx.Tx,
				})
			}
		}
	} else {
		if len(txsToSettle) <= 0 {
			amount := uint64(0)
			for _, v := range myVtxos {
				amount += v.Amount
			}
			for _, v := range vtxosToAdd {
				amount -= v.Amount
			}

			if amount > 0 {
				txsToAdd = append(txsToAdd, types.Transaction{
					TransactionKey: types.TransactionKey{
						CommitmentTxid: commitmentTx.Txid,
					},
					Amount:    amount,
					Type:      types.TxSent,
					Settled:   true,
					CreatedAt: time.Now(),
					Hex:       commitmentTx.Tx,
				})
			}

		}
	}

	if len(txsToAdd) > 0 {
		count, err := a.store.TransactionStore().AddTransactions(ctx, txsToAdd)
		if err != nil {
			return err
		}
		log.Debugf("added %d transaction(s)", count)
	}

	if len(txsToSettle) > 0 {
		count, err := a.store.TransactionStore().
			SettleTransactions(ctx, txsToSettle, commitmentTx.Txid)
		if err != nil {
			return err
		}
		log.Debugf("settled %d transaction(s)", count)
	}

	if len(vtxosToAdd) > 0 {
		count, err := a.store.VtxoStore().AddVtxos(ctx, vtxosToAdd)
		if err != nil {
			return err
		}
		log.Debugf("added %d vtxo(s)", count)
	}

	if len(vtxosToSpend) > 0 {
		count, err := a.store.VtxoStore().SettleVtxos(ctx, vtxosToSpend, commitmentTx.Txid)
		if err != nil {
			return err
		}
		log.Debugf("spent %d vtxo(s)", count)
	}

	return nil
}

func (a *arkClient) handleArkTx(
	ctx context.Context, myPubkeys map[string]struct{}, arkTx *client.TxNotification,
) error {
	vtxosToAdd := make([]types.Vtxo, 0)
	vtxosToSpend := make(map[types.Outpoint]string)
	txsToAdd := make([]types.Transaction, 0)

	for _, vtxo := range arkTx.SpendableVtxos {
		// remove opcodes from P2TR script
		tapkey := vtxo.Script[4:]
		if _, ok := myPubkeys[tapkey]; ok {
			vtxosToAdd = append(vtxosToAdd, vtxo)
		}
	}

	// Check if any of the spent vtxos are ours.
	spentVtxos := make([]types.Outpoint, 0, len(arkTx.SpentVtxos))
	for _, vtxo := range arkTx.SpentVtxos {
		spentVtxos = append(spentVtxos, types.Outpoint{
			Txid: vtxo.Txid,
			VOut: vtxo.VOut,
		})
	}
	myVtxos, err := a.store.VtxoStore().GetVtxos(ctx, spentVtxos)
	if err != nil {
		return err
	}
	txsToSettle := make([]string, 0, len(vtxosToSpend))
	for _, vtxo := range myVtxos {
		vtxosToSpend[vtxo.Outpoint] = arkTx.CheckpointTxs[vtxo.Outpoint].Txid
		txsToSettle = append(txsToSettle, vtxo.Txid)
	}

	// If not spent vtxos, add a new received tx to the history.
	if len(vtxosToSpend) <= 0 {
		if len(vtxosToAdd) > 0 {
			amount := uint64(0)
			for _, v := range vtxosToAdd {
				amount += v.Amount
			}
			txsToAdd = append(txsToAdd, types.Transaction{
				TransactionKey: types.TransactionKey{
					ArkTxid: arkTx.Txid,
				},
				Amount:    amount,
				Type:      types.TxReceived,
				CreatedAt: time.Now(),
				Hex:       arkTx.Tx,
			})
		}
	} else {
		// Otherwise, add a new spent tx to the history.
		inAmount := uint64(0)
		for _, vtxo := range myVtxos {
			inAmount += vtxo.Amount
		}
		outAmount := uint64(0)
		for _, vtxo := range vtxosToAdd {
			outAmount += vtxo.Amount
		}
		txsToAdd = append(txsToAdd, types.Transaction{
			TransactionKey: types.TransactionKey{
				ArkTxid: arkTx.Txid,
			},
			Amount:    inAmount - outAmount,
			Type:      types.TxSent,
			Settled:   true,
			CreatedAt: time.Now(),
		})
	}

	if len(txsToAdd) > 0 {
		count, err := a.store.TransactionStore().AddTransactions(ctx, txsToAdd)
		if err != nil {
			return err
		}
		log.Debugf("added %d transaction(s)", count)
	}

	if len(vtxosToAdd) > 0 {
		count, err := a.store.VtxoStore().AddVtxos(ctx, vtxosToAdd)
		if err != nil {
			return err
		}
		log.Debugf("added %d vtxo(s)", count)
	}

	if len(vtxosToSpend) > 0 {
		count, err := a.store.VtxoStore().SpendVtxos(ctx, vtxosToSpend, arkTx.Txid)
		if err != nil {
			return err
		}
		log.Debugf("spent %d vtxo(s)", count)

		count, err = a.store.TransactionStore().SettleTransactions(ctx, txsToSettle, "")
		if err != nil {
			return err
		}
		log.Debugf("settled %d transaction(s)", count)
	}

	return nil
}

func (a *arkClient) handleOptions(
	options SettleOptions, inputs []intent.Input, notesInputs []string,
) ([]tree.SignerSession, []string, error) {
	sessions := make([]tree.SignerSession, 0)
	sessions = append(sessions, options.ExtraSignerSessions...)

	if !options.WalletSignerDisabled {
		outpoints := make([]types.Outpoint, 0, len(inputs))
		for _, input := range inputs {
			outpoints = append(outpoints, types.Outpoint{
				Txid: input.OutPoint.Hash.String(),
				VOut: uint32(input.OutPoint.Index),
			})
		}

		signerSession, err := a.wallet.NewVtxoTreeSigner(
			context.Background(),
			inputsToDerivationPath(outpoints, notesInputs),
		)
		if err != nil {
			return nil, nil, err
		}
		sessions = append(sessions, signerSession)
	}

	if len(sessions) == 0 {
		return nil, nil, fmt.Errorf("no signer sessions")
	}

	signerPubKeys := make([]string, 0)
	for _, session := range sessions {
		signerPubKeys = append(signerPubKeys, session.GetPublicKey())
	}

	return sessions, signerPubKeys, nil
}

func (a *arkClient) fetchTxHistory(ctx context.Context) ([]types.Transaction, error) {
	spendable, spent, err := a.listVtxosFromIndexer(ctx)
	if err != nil {
		return nil, err
	}

	onchainHistory, err := a.getBoardingTxs(ctx)
	if err != nil {
		return nil, err
	}
	commitmentTxsToIgnore := make(map[string]struct{})
	for _, tx := range onchainHistory {
		if tx.SettledBy != "" {
			commitmentTxsToIgnore[tx.SettledBy] = struct{}{}
		}
	}

	offchainHistory, err := a.vtxosToTxs(ctx, spendable, spent, commitmentTxsToIgnore)
	if err != nil {
		return nil, err
	}

	history := append(onchainHistory, offchainHistory...)
	sort.SliceStable(history, func(i, j int) bool {
		return history[i].CreatedAt.After(history[j].CreatedAt)
	})

	return history, nil
}

func (i *arkClient) vtxosToTxs(
	ctx context.Context, spendable, spent []types.Vtxo, commitmentTxsToIgnore map[string]struct{},
) ([]types.Transaction, error) {
	txs := make([]types.Transaction, 0)

	// Receivals

	// All vtxos are receivals unless:
	// - they resulted from a settlement (either boarding or refresh)
	// - they are the change of a spend tx
	vtxosLeftToCheck := append([]types.Vtxo{}, spent...)
	for _, vtxo := range append(spendable, spent...) {
		if _, ok := commitmentTxsToIgnore[vtxo.CommitmentTxids[0]]; !vtxo.Preconfirmed && ok {
			continue
		}

		settleVtxos := findVtxosSpentInSettlement(vtxosLeftToCheck, vtxo)
		settleAmount := reduceVtxosAmount(settleVtxos)
		if vtxo.Amount <= settleAmount {
			continue // settlement, ignore
		}

		spentVtxos := findVtxosSpentInPayment(vtxosLeftToCheck, vtxo)
		spentAmount := reduceVtxosAmount(spentVtxos)
		if vtxo.Amount <= spentAmount {
			continue // change, ignore
		}

		commitmentTxid := vtxo.CommitmentTxids[0]
		arkTxid := ""
		settled := !vtxo.Preconfirmed
		settledBy := ""
		if vtxo.Preconfirmed {
			arkTxid = vtxo.Txid
			commitmentTxid = ""
			settled = vtxo.Spent
			settledBy = vtxo.SettledBy
		}

		txs = append(txs, types.Transaction{
			TransactionKey: types.TransactionKey{
				CommitmentTxid: commitmentTxid,
				ArkTxid:        arkTxid,
			},
			Amount:    vtxo.Amount - settleAmount - spentAmount,
			Type:      types.TxReceived,
			CreatedAt: vtxo.CreatedAt,
			Settled:   settled,
			SettledBy: settledBy,
		})
	}

	// Sendings

	// All "spentBy" vtxos are payments unless:
	// - they are settlements

	// aggregate spent by spentId
	vtxosBySpentBy := make(map[string][]types.Vtxo)
	for _, v := range spent {
		if len(v.SpentBy) <= 0 {
			continue
		}
		if v.SettledBy != "" {
			continue
		}

		if _, ok := vtxosBySpentBy[v.ArkTxid]; !ok {
			vtxosBySpentBy[v.ArkTxid] = make([]types.Vtxo, 0)
		}
		vtxosBySpentBy[v.ArkTxid] = append(vtxosBySpentBy[v.ArkTxid], v)
	}

	for sb := range vtxosBySpentBy {
		resultedVtxos := findVtxosResultedFromSpentBy(append(spendable, spent...), sb)
		resultedAmount := reduceVtxosAmount(resultedVtxos)
		spentAmount := reduceVtxosAmount(vtxosBySpentBy[sb])
		if spentAmount <= resultedAmount {
			continue // settlement, ignore
		}
		vtxo := getVtxo(resultedVtxos, vtxosBySpentBy[sb])
		if resultedAmount == 0 {
			// send all: fetch the created vtxo to source creation and expiration timestamps
			opts := &indexer.GetVtxosRequestOption{}
			// nolint
			opts.WithOutpoints([]types.Outpoint{{Txid: sb, VOut: 0}})
			resp, err := i.indexer.GetVtxos(ctx, *opts)
			if err != nil {
				return nil, err
			}
			vtxo = resp.Vtxos[0]
		}

		commitmentTxid := vtxo.CommitmentTxids[0]
		arkTxid := ""
		if vtxo.Preconfirmed {
			arkTxid = vtxo.Txid
			commitmentTxid = ""
		}

		txs = append(txs, types.Transaction{
			TransactionKey: types.TransactionKey{
				CommitmentTxid: commitmentTxid,
				ArkTxid:        arkTxid,
			},
			Amount:    spentAmount - resultedAmount,
			Type:      types.TxSent,
			CreatedAt: vtxo.CreatedAt,
			Settled:   true,
		})

	}

	return txs, nil
}

func toOutputScript(onchainAddress string, network arklib.Network) ([]byte, error) {
	netParams := utils.ToBitcoinNetwork(network)
	rcvAddr, err := btcutil.DecodeAddress(onchainAddress, &netParams)
	if err != nil {
		return nil, err
	}

	return txscript.PayToAddrScript(rcvAddr)
}

func toOnchainAddress(arkAddress string, network arklib.Network) (string, error) {
	netParams := utils.ToBitcoinNetwork(network)

	decodedAddr, err := arklib.DecodeAddressV0(arkAddress)
	if err != nil {
		return "", err
	}

	witnessProgram := schnorr.SerializePubKey(decodedAddr.VtxoTapKey)

	addr, err := btcutil.NewAddressTaproot(witnessProgram, &netParams)
	if err != nil {
		return "", err
	}

	return addr.String(), nil
}<|MERGE_RESOLUTION|>--- conflicted
+++ resolved
@@ -404,16 +404,9 @@
 			return arkTxid, nil
 		}
 
-<<<<<<< HEAD
 		vtxo.Vtxo.Spent = true
 		vtxo.Vtxo.ArkTxid = arkTxid
 		vtxo.Vtxo.SpentBy = checkpointTx.UnsignedTx.TxID()
-=======
-		vtxo.Spent = true
-		vtxo.SpentBy = signedCheckpointTxs[i]
-		vtxo.ArkTxid = arkTxid
-		vtxo.SpentBy = checkpointTx.UnsignedTx.TxID()
->>>>>>> 9c143e9b
 		spentVtxos = append(spentVtxos, vtxo.Vtxo)
 	}
 
