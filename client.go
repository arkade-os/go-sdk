package arksdk

import (
	"bytes"
	"context"
	"crypto/sha256"
	"encoding/hex"
	"errors"
	"fmt"
	"io"
	"math"
	"sort"
	"strings"
	"sync"
	"time"

	arklib "github.com/arkade-os/arkd/pkg/ark-lib"
	"github.com/arkade-os/arkd/pkg/ark-lib/bip322"
	"github.com/arkade-os/arkd/pkg/ark-lib/note"
	"github.com/arkade-os/arkd/pkg/ark-lib/script"
	"github.com/arkade-os/arkd/pkg/ark-lib/tree"
	"github.com/arkade-os/arkd/pkg/ark-lib/txutils"
	"github.com/arkade-os/go-sdk/client"
	"github.com/arkade-os/go-sdk/explorer"
	"github.com/arkade-os/go-sdk/indexer"
	"github.com/arkade-os/go-sdk/internal/utils"
	"github.com/arkade-os/go-sdk/redemption"
	"github.com/arkade-os/go-sdk/types"
	"github.com/arkade-os/go-sdk/wallet"
	"github.com/btcsuite/btcd/btcec/v2/schnorr"
	"github.com/btcsuite/btcd/btcutil"
	"github.com/btcsuite/btcd/btcutil/psbt"
	"github.com/btcsuite/btcd/chaincfg/chainhash"
	"github.com/btcsuite/btcd/txscript"
	"github.com/btcsuite/btcd/wire"
	"github.com/decred/dcrd/dcrec/secp256k1/v4"
	"github.com/lightningnetwork/lnd/input"
	"github.com/lightningnetwork/lnd/lntypes"
	log "github.com/sirupsen/logrus"
)

<<<<<<< HEAD
=======
const onchainPollingInterval = 5 * time.Minute

>>>>>>> 0f9859c2
var (
	ErrWaitingForConfirmation = fmt.Errorf("waiting for confirmation(s), please retry later")
)

func NewArkClient(sdkStore types.Store) (ArkClient, error) {
	cfgData, err := sdkStore.ConfigStore().GetData(context.Background())
	if err != nil {
		return nil, err
	}

	if cfgData != nil {
		return nil, ErrAlreadyInitialized
	}

	return &arkClient{store: sdkStore}, nil
}

func LoadArkClient(sdkStore types.Store) (ArkClient, error) {
	if sdkStore == nil {
		return nil, fmt.Errorf("missin sdk repository")
	}

	cfgData, err := sdkStore.ConfigStore().GetData(context.Background())
	if err != nil {
		return nil, err
	}
	if cfgData == nil {
		return nil, ErrNotInitialized
	}

	clientSvc, err := getClient(
		supportedClients, cfgData.ClientType, cfgData.ServerUrl,
	)
	if err != nil {
		return nil, fmt.Errorf("failed to setup transport client: %s", err)
	}

	explorerSvc, err := getExplorer(cfgData.ExplorerURL, cfgData.Network.Name)
	if err != nil {
		return nil, fmt.Errorf("failed to setup explorer: %s", err)
	}

	indexerSvc, err := getIndexer(cfgData.ClientType, cfgData.ServerUrl)
	if err != nil {
		return nil, fmt.Errorf("failed to setup indexer: %s", err)
	}

	walletSvc, err := getWallet(
		sdkStore.ConfigStore(),
		cfgData,
		supportedWallets,
	)
	if err != nil {
		return nil, fmt.Errorf("failed to setup wallet: %s", err)
	}

	client := &arkClient{
		Config:   cfgData,
		wallet:   walletSvc,
		store:    sdkStore,
		explorer: explorerSvc,
		client:   clientSvc,
		indexer:  indexerSvc,
	}

	return client, nil
}

func LoadArkClientWithWallet(
	sdkStore types.Store, walletSvc wallet.WalletService,
) (ArkClient, error) {
	if sdkStore == nil {
		return nil, fmt.Errorf("missin sdk repository")
	}

	if walletSvc == nil {
		return nil, fmt.Errorf("missin wallet service")
	}

	cfgData, err := sdkStore.ConfigStore().GetData(context.Background())
	if err != nil {
		return nil, err
	}
	if cfgData == nil {
		return nil, ErrNotInitialized
	}

	clientSvc, err := getClient(
		supportedClients, cfgData.ClientType, cfgData.ServerUrl,
	)
	if err != nil {
		return nil, fmt.Errorf("failed to setup transport client: %s", err)
	}

	explorerSvc, err := getExplorer(cfgData.ExplorerURL, cfgData.Network.Name)
	if err != nil {
		return nil, fmt.Errorf("failed to setup explorer: %s", err)
	}

	indexerSvc, err := getIndexer(cfgData.ClientType, cfgData.ServerUrl)
	if err != nil {
		return nil, fmt.Errorf("failed to setup indexer: %s", err)
	}

	client := &arkClient{
		Config:   cfgData,
		wallet:   walletSvc,
		store:    sdkStore,
		explorer: explorerSvc,
		client:   clientSvc,
		indexer:  indexerSvc,
	}

	return client, nil
}

func (a *arkClient) Init(ctx context.Context, args InitArgs) error {
	return a.init(ctx, args)
}

func (a *arkClient) InitWithWallet(ctx context.Context, args InitWithWalletArgs) error {
	return a.initWithWallet(ctx, args)
}

func (a *arkClient) Balance(
	ctx context.Context, computeVtxoExpiration bool,
) (*Balance, error) {
	if a.wallet == nil {
		return nil, fmt.Errorf("wallet not initialized")
	}

	onchainAddrs, offchainAddrs, boardingAddrs, redeemAddrs, err := a.wallet.GetAddresses(ctx)
	if err != nil {
		return nil, err
	}

	if a.UtxoMaxAmount == 0 {
		balance, amountByExpiration, err := a.getOffchainBalance(
			ctx, computeVtxoExpiration,
		)
		if err != nil {
			return nil, err
		}

		nextExpiration, details := getOffchainBalanceDetails(amountByExpiration)

		return &Balance{
			OffchainBalance: OffchainBalance{
				Total:          balance,
				NextExpiration: getFancyTimeExpiration(nextExpiration),
				Details:        details,
			},
		}, nil
	}

	const nbWorkers = 4
	wg := &sync.WaitGroup{}
	wg.Add(nbWorkers * len(offchainAddrs))

	chRes := make(chan balanceRes, nbWorkers*len(offchainAddrs))
	for i := range offchainAddrs {
		boardingAddr := boardingAddrs[i]
		redeemAddr := redeemAddrs[i]

		go func() {
			defer wg.Done()
			balance, amountByExpiration, err := a.getOffchainBalance(
				ctx, computeVtxoExpiration,
			)
			if err != nil {
				chRes <- balanceRes{err: err}
				return
			}

			chRes <- balanceRes{
				offchainBalance:             balance,
				offchainBalanceByExpiration: amountByExpiration,
			}
		}()

		getDelayedBalance := func(addr string) {
			defer wg.Done()

			spendableBalance, lockedBalance, err := a.explorer.GetRedeemedVtxosBalance(
				addr, a.UnilateralExitDelay,
			)
			if err != nil {
				chRes <- balanceRes{err: err}
				return
			}

			chRes <- balanceRes{
				onchainSpendableBalance: spendableBalance,
				onchainLockedBalance:    lockedBalance,
				err:                     err,
			}
		}

		go func() {
			defer wg.Done()
			totalOnchainBalance := uint64(0)
			for _, addr := range onchainAddrs {
				balance, err := a.explorer.GetBalance(addr)
				if err != nil {
					chRes <- balanceRes{err: err}
					return
				}
				totalOnchainBalance += balance
			}
			chRes <- balanceRes{onchainSpendableBalance: totalOnchainBalance}
		}()

		go getDelayedBalance(boardingAddr.Address)
		go getDelayedBalance(redeemAddr.Address)
	}

	wg.Wait()

	lockedOnchainBalance := []LockedOnchainBalance{}
	details := make([]VtxoDetails, 0)
	offchainBalance, onchainBalance := uint64(0), uint64(0)
	nextExpiration := int64(0)
	count := 0
	for res := range chRes {
		if res.err != nil {
			return nil, res.err
		}
		if res.offchainBalance > 0 {
			offchainBalance = res.offchainBalance
		}
		if res.onchainSpendableBalance > 0 {
			onchainBalance += res.onchainSpendableBalance
		}
		nextExpiration, details = getOffchainBalanceDetails(res.offchainBalanceByExpiration)

		if res.onchainLockedBalance != nil {
			for timestamp, amount := range res.onchainLockedBalance {
				fancyTime := time.Unix(timestamp, 0).Format(time.RFC3339)
				lockedOnchainBalance = append(
					lockedOnchainBalance,
					LockedOnchainBalance{
						SpendableAt: fancyTime,
						Amount:      amount,
					},
				)
			}
		}

		count++
		if count == nbWorkers {
			break
		}
	}

	return &Balance{
		OnchainBalance: OnchainBalance{
			SpendableAmount: onchainBalance,
			LockedAmount:    lockedOnchainBalance,
		},
		OffchainBalance: OffchainBalance{
			Total:          offchainBalance,
			NextExpiration: getFancyTimeExpiration(nextExpiration),
			Details:        details,
		},
	}, nil
}

func (a *arkClient) OnboardAgainAllExpiredBoardings(
	ctx context.Context,
) (string, error) {
	if err := a.safeCheck(); err != nil {
		return "", err
	}

	if a.UtxoMaxAmount == 0 {
		return "", fmt.Errorf("operation not allowed by the server")
	}

	_, _, boardingAddr, err := a.wallet.NewAddress(ctx, false)
	if err != nil {
		return "", err
	}

	return a.sendExpiredBoardingUtxos(ctx, boardingAddr.Address)
}

func (a *arkClient) WithdrawFromAllExpiredBoardings(
	ctx context.Context, to string,
) (string, error) {
	if err := a.safeCheck(); err != nil {
		return "", err
	}

	if _, err := btcutil.DecodeAddress(to, nil); err != nil {
		return "", fmt.Errorf("invalid receiver address '%s': must be onchain", to)
	}

	return a.sendExpiredBoardingUtxos(ctx, to)
}

func (a *arkClient) SendOffChain(
	ctx context.Context, withExpiryCoinselect bool, receivers []types.Receiver,
) (string, error) {
	if err := a.safeCheck(); err != nil {
		return "", err
	}

	if len(receivers) <= 0 {
		return "", fmt.Errorf("missing receivers")
	}

	_, offchainAddrs, _, _, err := a.wallet.GetAddresses(ctx)
	if err != nil {
		return "", err
	}

	expectedSignerPubkey := schnorr.SerializePubKey(a.SignerPubKey)
	sumOfReceivers := uint64(0)

	for _, receiver := range receivers {
		if receiver.IsOnchain() {
			return "", fmt.Errorf("all receiver addresses must be offchain addresses")
		}

		addr, err := arklib.DecodeAddressV0(receiver.To)
		if err != nil {
			return "", fmt.Errorf("invalid receiver address: %s", err)
		}

		rcvSignerPubkey := schnorr.SerializePubKey(addr.Signer)
		if !bytes.Equal(expectedSignerPubkey, rcvSignerPubkey) {
			return "", fmt.Errorf(
				"invalid receiver address '%s': expected signer pubkey %x, got %x",
				receiver.To, expectedSignerPubkey, rcvSignerPubkey,
			)
		}

		sumOfReceivers += receiver.Amount
	}

	vtxos := make([]client.TapscriptsVtxo, 0)
	opts := &CoinSelectOptions{
		WithExpirySorting: withExpiryCoinselect,
	}
	spendableVtxos, err := a.getVtxos(ctx, opts)
	if err != nil {
		return "", err
	}

	for _, offchainAddr := range offchainAddrs {
		for _, v := range spendableVtxos {
			vtxoAddr, err := v.Address(a.SignerPubKey, a.Network)
			if err != nil {
				return "", err
			}

			if vtxoAddr == offchainAddr.Address {
				vtxos = append(vtxos, client.TapscriptsVtxo{
					Vtxo:       v,
					Tapscripts: offchainAddr.Tapscripts,
				})
			}
		}
	}

	// do not include boarding utxos
	_, selectedCoins, changeAmount, err := utils.CoinSelect(
		nil, vtxos, sumOfReceivers, a.Dust, withExpiryCoinselect,
	)
	if err != nil {
		return "", err
	}

	if changeAmount > 0 {
		receivers = append(receivers, types.Receiver{
			To: offchainAddrs[0].Address, Amount: changeAmount,
		})
	}

	inputs := make([]arkTxInput, 0, len(selectedCoins))

	for _, coin := range selectedCoins {
		vtxoScript, err := script.ParseVtxoScript(coin.Tapscripts)
		if err != nil {
			return "", err
		}

		forfeitClosure := vtxoScript.ForfeitClosures()[0]

		forfeitScript, err := forfeitClosure.Script()
		if err != nil {
			return "", err
		}

		forfeitLeaf := txscript.NewBaseTapLeaf(forfeitScript)

		inputs = append(inputs, arkTxInput{
			coin,
			forfeitLeaf.TapHash(),
		})
	}

	checkpointExitScript := &script.CSVMultisigClosure{
		Locktime: a.UnilateralExitDelay,
		MultisigClosure: script.MultisigClosure{
			PubKeys: []*secp256k1.PublicKey{a.SignerPubKey},
		},
	}

	arkTx, checkpointTxs, err := buildOffchainTx(inputs, receivers, checkpointExitScript, a.Dust)
	if err != nil {
		return "", err
	}

	signedArkTx, err := a.wallet.SignTransaction(ctx, a.explorer, arkTx)
	if err != nil {
		return "", err
	}

	// TODO store signed ark tx client side ?
	arkTxid, _, signedCheckpointTxs, err := a.client.SubmitTx(ctx, signedArkTx, checkpointTxs)
	if err != nil {
		return "", err
	}

	finalCheckpoints := make([]string, 0, len(signedCheckpointTxs))

	for _, checkpoint := range signedCheckpointTxs {
		signedTx, err := a.wallet.SignTransaction(ctx, a.explorer, checkpoint)
		if err != nil {
			return "", nil
		}
		finalCheckpoints = append(finalCheckpoints, signedTx)
	}

	if err = a.client.FinalizeTx(ctx, arkTxid, finalCheckpoints); err != nil {
		return "", err
	}

	return arkTxid, nil
}

func (a *arkClient) RedeemNotes(
	ctx context.Context, notes []string, opts ...Option,
) (string, error) {
	if err := a.safeCheck(); err != nil {
		return "", err
	}

	amount := uint64(0)

	options := &SettleOptions{}
	for _, opt := range opts {
		if err := opt(options); err != nil {
			return "", err
		}
	}

	for _, vStr := range notes {
		v, err := note.NewNoteFromString(vStr)
		if err != nil {
			return "", err
		}
		amount += uint64(v.Value)
	}

	_, offchainAddrs, _, _, err := a.wallet.GetAddresses(ctx)
	if err != nil {
		return "", err
	}
	if len(offchainAddrs) <= 0 {
		return "", fmt.Errorf("no funds detected")
	}

	receiversOutput := []types.Receiver{{
		To:     offchainAddrs[0].Address,
		Amount: amount,
	}}

	return a.joinBatchWithRetry(ctx, notes, receiversOutput, *options, nil, nil)
}

func (a *arkClient) Unroll(ctx context.Context) error {
	if err := a.safeCheck(); err != nil {
		return err
	}

	vtxos, err := a.getVtxos(ctx, nil)
	if err != nil {
		return err
	}

	totalVtxosAmount := uint64(0)
	for _, vtxo := range vtxos {
		totalVtxosAmount += vtxo.Amount
	}

	// transactionsMap avoid duplicates
	transactionsMap := make(map[string]struct{}, 0)
	transactions := make([]string, 0)

	redeemBranches, err := a.getRedeemBranches(ctx, vtxos)
	if err != nil {
		return err
	}

	isWaitingForConfirmation := false

	for _, branch := range redeemBranches {
		nextTx, err := branch.NextRedeemTx()
		if err != nil {
			if err, ok := err.(redemption.ErrPendingConfirmation); ok {
				// the branch tx is in the mempool, we must wait for confirmation
				// print only, do not make the function to fail
				// continue to try other branches
				log.Info(err.Error())
				isWaitingForConfirmation = true
				continue
			}

			return err
		}

		if _, ok := transactionsMap[nextTx]; !ok {
			transactions = append(transactions, nextTx)
			transactionsMap[nextTx] = struct{}{}
		}
	}

	if len(transactions) == 0 {
		if isWaitingForConfirmation {
			return ErrWaitingForConfirmation
		}

		return nil
	}

	for _, parent := range transactions {
		var parentTx wire.MsgTx
		if err := parentTx.Deserialize(hex.NewDecoder(strings.NewReader(parent))); err != nil {
			return err
		}

		child, err := a.bumpAnchorTx(ctx, &parentTx)
		if err != nil {
			return err
		}

		// broadcast the package (parent + child)
		packageResponse, err := a.explorer.Broadcast(parent, child)
		if err != nil {
			return err
		}

		log.Infof("package broadcasted: %s", packageResponse)
	}

	return nil
}

// bumpAnchorTx builds and signs a transaction bumping the fees for a given tx with P2A output.
// Makes use of the onchain P2TR account to select UTXOs to pay fees for parent.
func (a *arkClient) bumpAnchorTx(
	ctx context.Context, parent *wire.MsgTx,
) (string, error) {
	anchor, err := txutils.FindAnchorOutpoint(parent)
	if err != nil {
		return "", err
	}

	// estimate for the size of the bump transaction
	weightEstimator := input.TxWeightEstimator{}

	// WeightEstimator doesn't support P2A size, using P2WSH will lead to a small overestimation
	// TODO use the exact P2A size
	weightEstimator.AddNestedP2WSHInput(lntypes.VByte(3).ToWU())

	// We assume only one UTXO will be selected to have a correct estimation
	weightEstimator.AddTaprootKeySpendInput(txscript.SigHashDefault)
	weightEstimator.AddP2TROutput()

	childVSize := weightEstimator.Weight().ToVB()

	packageSize := childVSize + computeVSize(parent)
	feeRate, err := a.explorer.GetFeeRate()
	if err != nil {
		return "", err
	}

	fees := uint64(math.Ceil(float64(packageSize) * feeRate))

	addresses, _, _, _, err := a.wallet.GetAddresses(ctx)
	if err != nil {
		return "", err
	}

	selectedCoins := make([]explorer.Utxo, 0)
	selectedAmount := uint64(0)
	amountToSelect := int64(fees) - txutils.ANCHOR_VALUE
	for _, addr := range addresses {
		utxos, err := a.explorer.GetUtxos(addr)
		if err != nil {
			return "", err
		}

		for _, utxo := range utxos {
			selectedCoins = append(selectedCoins, utxo)
			selectedAmount += utxo.Amount
			amountToSelect -= int64(selectedAmount)
			if amountToSelect <= 0 {
				break
			}
		}
	}

	if amountToSelect > 0 {
		return "", fmt.Errorf("not enough funds to select %d", amountToSelect)
	}

	changeAmount := selectedAmount - fees

	newAddr, _, _, err := a.wallet.NewAddress(ctx, true)
	if err != nil {
		return "", err
	}

	addr, err := btcutil.DecodeAddress(newAddr, nil)
	if err != nil {
		return "", err
	}

	pkScript, err := txscript.PayToAddrScript(addr)
	if err != nil {
		return "", err
	}

	inputs := []*wire.OutPoint{anchor}
	sequences := []uint32{
		wire.MaxTxInSequenceNum,
	}
	outputs := []*wire.TxOut{
		{
			Value:    int64(changeAmount),
			PkScript: pkScript,
		},
	}

	for _, utxo := range selectedCoins {
		txid, err := chainhash.NewHashFromStr(utxo.Txid)
		if err != nil {
			return "", err
		}
		inputs = append(inputs, &wire.OutPoint{
			Hash:  *txid,
			Index: utxo.Vout,
		})
		sequences = append(sequences, wire.MaxTxInSequenceNum)
	}

	ptx, err := psbt.New(inputs, outputs, 3, 0, sequences)
	if err != nil {
		return "", err
	}

	ptx.Inputs[0].WitnessUtxo = txutils.AnchorOutput()

	b64, err := ptx.B64Encode()
	if err != nil {
		return "", err
	}

	tx, err := a.wallet.SignTransaction(ctx, a.explorer, b64)
	if err != nil {
		return "", err
	}

	signedPtx, err := psbt.NewFromRawBytes(strings.NewReader(tx), true)
	if err != nil {
		return "", err
	}

	for inIndex := range signedPtx.Inputs[1:] {
		if _, err := psbt.MaybeFinalize(signedPtx, inIndex+1); err != nil {
			return "", err
		}
	}

	childTx, err := txutils.ExtractWithAnchors(signedPtx)
	if err != nil {
		return "", err
	}

	var serializedTx bytes.Buffer
	if err := childTx.Serialize(&serializedTx); err != nil {
		return "", err
	}

	return hex.EncodeToString(serializedTx.Bytes()), nil
}

func (a *arkClient) CompleteUnroll(
	ctx context.Context, to string,
) (string, error) {
	if err := a.safeCheck(); err != nil {
		return "", err
	}

	if len(to) == 0 {
		newAddr, _, _, err := a.wallet.NewAddress(ctx, false)
		if err != nil {
			return "", err
		}

		to = newAddr
	} else if _, err := btcutil.DecodeAddress(to, nil); err != nil {
		return "", fmt.Errorf("invalid receiver address '%s': must be onchain", to)
	}

	return a.completeUnilateralExit(ctx, to)
}

func (a *arkClient) CollaborativeExit(
	ctx context.Context, addr string, amount uint64, computeVtxoExpiry bool, opts ...Option,
) (string, error) {
	if err := a.safeCheck(); err != nil {
		return "", err
	}

	if a.UtxoMaxAmount == 0 {
		return "", fmt.Errorf("operation not allowed by the server")
	}

	options := &SettleOptions{}
	for _, opt := range opts {
		if err := opt(options); err != nil {
			return "", err
		}
	}

	netParams := utils.ToBitcoinNetwork(a.Network)
	if _, err := btcutil.DecodeAddress(addr, &netParams); err != nil {
		return "", fmt.Errorf("invalid onchain address")
	}

	receivers := []types.Receiver{{To: addr, Amount: amount}}

	boardingUtxos, vtxos, changeAmount, err := a.selectFunds(
		ctx, computeVtxoExpiry, options.SelectRecoverableVtxos, amount,
	)
	if err != nil {
		return "", err
	}

	if changeAmount > 0 {
		_, offchainAddr, _, err := a.wallet.NewAddress(ctx, true)
		if err != nil {
			return "", err
		}

		receivers = append(receivers, types.Receiver{
			To:     offchainAddr.Address,
			Amount: changeAmount,
		})
	}

	return a.joinBatchWithRetry(ctx, nil, receivers, *options, vtxos, boardingUtxos)
}

func (a *arkClient) Settle(ctx context.Context, opts ...Option) (string, error) {
	if err := a.safeCheck(); err != nil {
		return "", err
	}

	return a.sendOffchain(ctx, false, nil, opts...)
}

func (a *arkClient) GetTransactionHistory(
	ctx context.Context,
) ([]types.Transaction, error) {
	if err := a.safeCheck(); err != nil {
		return nil, err
	}

	if a.WithTransactionFeed {
		history, err := a.store.TransactionStore().GetAllTransactions(ctx)
		if err != nil {
			return nil, err
		}
		sort.SliceStable(history, func(i, j int) bool {
			return history[i].CreatedAt.IsZero() || history[i].CreatedAt.After(history[j].CreatedAt)
		})
		return history, nil
	}

	return a.getTxHistory(ctx)
}

func (a *arkClient) RegisterIntent(
	ctx context.Context, vtxos []types.Vtxo, boardingUtxos []types.Utxo, notes []string,
	outputs []types.Receiver, cosignersPublicKeys []string,
) (string, error) {
	vtxosWithTapscripts, err := a.populateVtxosWithTapscripts(ctx, vtxos)
	if err != nil {
		return "", err
	}

	inputs, exitLeaves, tapscripts, notesWitnesses, err := toBIP322Inputs(
		boardingUtxos, vtxosWithTapscripts, notes,
	)
	if err != nil {
		return "", err
	}

	bip322Signature, bip322Message, err := a.makeRegisterIntentBIP322Signature(
		inputs, exitLeaves, tapscripts,
		outputs, cosignersPublicKeys, notesWitnesses,
	)
	if err != nil {
		return "", err
	}

	return a.client.RegisterIntent(ctx, bip322Signature, bip322Message)
}

func (a *arkClient) DeleteIntent(
	ctx context.Context, vtxos []types.Vtxo, boardingUtxos []types.Utxo, notes []string,
) error {
	vtxosWithTapscripts, err := a.populateVtxosWithTapscripts(ctx, vtxos)
	if err != nil {
		return err
	}

	inputs, exitLeaves, _, notesWitnesses, err := toBIP322Inputs(
		boardingUtxos, vtxosWithTapscripts, notes,
	)
	if err != nil {
		return err
	}

	bip322Signature, bip322Message, err := a.makeDeleteIntentBIP322Signature(
		inputs, exitLeaves, notesWitnesses,
	)
	if err != nil {
		return err
	}

	return a.client.DeleteIntent(ctx, bip322Signature, bip322Message)
}

func (a *arkClient) listenForArkTxs(ctx context.Context) {
	eventChan, closeFunc, err := a.client.GetTransactionsStream(ctx)
	if err != nil {
		log.WithError(err).Error("failed to get transaction stream")
		return
	}
	defer closeFunc()

	ctxBg := context.Background()
	for {
		select {
		case event, ok := <-eventChan:
			if !ok {
				continue
			}
			if errors.Is(event.Err, io.EOF) {
				closeFunc()
				return
			}

			if event.Err != nil {
				log.WithError(event.Err).Warn("received error in transaction stream")
				continue
			}

			_, offchainAddrs, _, _, err := a.wallet.GetAddresses(ctx)
			if err != nil {
				log.WithError(err).Error("failed to get offchain addresses")
				continue
			}

			myScripts := make(map[string]struct{})
			for _, addr := range offchainAddrs {
				// nolint
				decoded, _ := arklib.DecodeAddressV0(addr.Address)
				// nolint
				vtxoScript, _ := script.P2TRScript(decoded.VtxoTapKey)
				myScripts[hex.EncodeToString(vtxoScript)] = struct{}{}
			}

			if event.CommitmentTx != nil {
				if err := a.handleCommitmentTx(ctxBg, myScripts, event.CommitmentTx); err != nil {
					log.WithError(err).Error("failed to process commitment tx")
					continue
				}
			}

			if event.ArkTx != nil {
				if err := a.handleArkTx(ctxBg, myScripts, event.ArkTx); err != nil {
					log.WithError(err).Error("failed to process ark tx")
					continue
				}
			}
		case <-ctx.Done():
			return
		}
	}
}

func (a *arkClient) refreshDb(ctx context.Context) error {
	// Fetch new and spent vtxos.
	spendableVtxos, spentVtxos, err := a.ListVtxos(ctx)
	if err != nil {
		return err
	}

	// Fetch new and spent utxos.
	allUtxos, err := a.getAllBoardingUtxos(ctx)
	if err != nil {
		return err
	}

	spendableUtxos := make([]types.Utxo, 0, len(allUtxos))
	spentUtxos := make([]types.Utxo, 0, len(allUtxos))
	commitmentTxsToIgnore := make(map[string]struct{})
	for _, utxo := range allUtxos {
		if utxo.Spent {
			spentUtxos = append(spentUtxos, utxo)
			commitmentTxsToIgnore[utxo.SpentBy] = struct{}{}
			continue
		}
		spendableUtxos = append(spendableUtxos, utxo)
	}

	// Rebuild tx history.
	unconfirmedTxs := make([]types.Transaction, 0)
	confirmedTxs := make([]types.Transaction, 0)
	for _, u := range allUtxos {
		tx := types.Transaction{
			TransactionKey: types.TransactionKey{
				BoardingTxid: u.Txid,
			},
			Amount:    u.Amount,
			Type:      types.TxReceived,
			CreatedAt: u.CreatedAt,
			Settled:   u.Spent,
			SettledBy: u.SpentBy,
			Hex:       u.Tx,
		}

		if u.CreatedAt.IsZero() {
			unconfirmedTxs = append(unconfirmedTxs, tx)
			continue
		}
		confirmedTxs = append(confirmedTxs, tx)
	}

	onchainHistory := append(unconfirmedTxs, confirmedTxs...)

	offchainHistory, err := a.vtxosToTxs(ctx, spendableVtxos, spentVtxos, commitmentTxsToIgnore)
	if err != nil {
		return err
	}

	history := append(onchainHistory, offchainHistory...)
	sort.SliceStable(history, func(i, j int) bool {
		return history[i].CreatedAt.After(history[j].CreatedAt)
	})

	// Update tx history in db.
	if err := a.refreshTxDb(ctx, history); err != nil {
		return err
	}

	// Update utxos in db.
	if err := a.refreshUtxoDb(ctx, spendableUtxos, spentUtxos); err != nil {
		return err
	}

	// Update vtxos in db.
	return a.refreshVtxoDb(ctx, spendableVtxos, spentVtxos)
}

func (a *arkClient) refreshTxDb(ctx context.Context, newTxs []types.Transaction) error {
	// Fetch old data.
	oldTxs, err := a.store.TransactionStore().GetAllTransactions(ctx)
	if err != nil {
		return err
	}

	// Index the old data for quick lookups.
	oldTxsMap := make(map[string]types.Transaction, len(oldTxs))
	txsToUpdate := make(map[string]types.Transaction, 0)
	for _, tx := range oldTxs {
		if tx.CreatedAt.IsZero() || !tx.Settled {
			txsToUpdate[tx.TransactionKey.String()] = tx
		}
		oldTxsMap[tx.TransactionKey.String()] = tx
	}

	txsToAdd := make([]types.Transaction, 0, len(newTxs))
	txsToReplace := make([]types.Transaction, 0, len(newTxs))
	for _, tx := range newTxs {
		if _, ok := oldTxsMap[tx.TransactionKey.String()]; !ok {
			txsToAdd = append(txsToAdd, tx)
			continue
		}

		if _, ok := txsToUpdate[tx.TransactionKey.String()]; ok {
			txsToReplace = append(txsToReplace, tx)
		}
	}

	if len(txsToAdd) > 0 {
		count, err := a.store.TransactionStore().AddTransactions(ctx, txsToAdd)
		if err != nil {
			return err
		}
		if count > 0 {
			log.Debugf("added %d new transaction(s)", count)
		}
	}
	if len(txsToReplace) > 0 {
		count, err := a.store.TransactionStore().UpdateTransactions(ctx, txsToReplace)
		if err != nil {
			return err
		}
		if count > 0 {
			log.Debugf("replaced %d transaction(s)", count)
		}
	}

	return nil
}

func (a *arkClient) refreshUtxoDb(ctx context.Context, spendableUtxos, spentUtxos []types.Utxo) error {
	// Fetch old data.
	oldSpendableUtxos, _, err := a.store.UtxoStore().GetAllUtxos(ctx)
	if err != nil {
		return err
	}

	// Index old data for quick lookups.
	oldSpendableUtxoMap := make(map[types.Outpoint]types.Utxo, 0)
	for _, u := range oldSpendableUtxos {
		oldSpendableUtxoMap[u.Outpoint] = u
	}

	utxosToAdd := make([]types.Utxo, 0, len(spendableUtxos))
	utxosToConfirm := make(map[types.Outpoint]int64)
	for _, utxo := range spendableUtxos {
		if _, ok := oldSpendableUtxoMap[utxo.Outpoint]; !ok {
			utxosToAdd = append(utxosToAdd, utxo)
		} else {
			var confirmedAt int64
			if !utxo.CreatedAt.IsZero() {
				confirmedAt = utxo.CreatedAt.Unix()
			}
			utxosToConfirm[utxo.Outpoint] = confirmedAt
		}
	}

	// Spent vtxos include swept and redeemed, let's make sure to update any vtxo that was
	// previously spendable.
	utxosToSpend := make(map[types.Outpoint]string)
	for _, utxo := range spentUtxos {
		if _, ok := oldSpendableUtxoMap[utxo.Outpoint]; ok {
			utxosToSpend[utxo.Outpoint] = utxo.SpentBy
		}
	}

	if len(utxosToAdd) > 0 {
		count, err := a.store.UtxoStore().AddUtxos(ctx, utxosToAdd)
		if err != nil {
			return err
		}
		if count > 0 {
			log.Debugf("added %d new boarding utxo(s)", count)
		}
	}
	if len(utxosToConfirm) > 0 {
		count, err := a.store.UtxoStore().ConfirmUtxos(ctx, utxosToConfirm)
		if err != nil {
			return err
		}
		if count > 0 {
			log.Debugf("confirmed %d boarding utxo(s)", count)
		}
	}
	if len(utxosToSpend) > 0 {
		count, err := a.store.UtxoStore().SpendUtxos(ctx, utxosToSpend)
		if err != nil {
			return err
		}
		if count > 0 {
			log.Debugf("spent %d boarding utxo(s)", count)
		}
	}

	return nil
}

func (a *arkClient) refreshVtxoDb(ctx context.Context, spendableVtxos, spentVtxos []types.Vtxo) error {
	// Fetch old data.
	oldSpendableVtxos, _, err := a.store.VtxoStore().GetAllVtxos(ctx)
	if err != nil {
		return err
	}

	// Index old data for quick lookups.
	oldSpendableVtxoMap := make(map[types.Outpoint]types.Vtxo, 0)
	for _, v := range oldSpendableVtxos {
		oldSpendableVtxoMap[v.Outpoint] = v
	}

	vtxosToAdd := make([]types.Vtxo, 0, len(spendableVtxos))
	for _, vtxo := range spendableVtxos {
		if _, ok := oldSpendableVtxoMap[vtxo.Outpoint]; !ok {
			vtxosToAdd = append(vtxosToAdd, vtxo)
		}
	}

	// Spent vtxos include swept and redeemed, let's make sure to update any vtxo that was
	// previously spendable.
	vtxosToUpdate := make([]types.Vtxo, 0, len(spentVtxos))
	for _, vtxo := range spentVtxos {
		if _, ok := oldSpendableVtxoMap[vtxo.Outpoint]; ok {
			vtxosToUpdate = append(vtxosToUpdate, vtxo)
		}
	}

	if len(vtxosToAdd) > 0 {
		count, err := a.store.VtxoStore().AddVtxos(ctx, vtxosToAdd)
		if err != nil {
			return err
		}
		if count > 0 {
			log.Debugf("added %d new vtxo(s)", count)
		}
	}
	if len(vtxosToUpdate) > 0 {
		count, err := a.store.VtxoStore().UpdateVtxos(ctx, vtxosToUpdate)
		if err != nil {
			return err
		}
		if count > 0 {
			log.Debugf("updated %d vtxo(s)", count)
		}
	}

	return nil
}

func (a *arkClient) listenForBoardingTxs() {
	ctx := context.Background()

	_, _, boardingAddrs, _, err := a.wallet.GetAddresses(ctx)
	if err != nil {
		log.WithError(err).Error("failed to get boarding addresses")
		return
	}

	addresses := make([]string, 0, len(boardingAddrs))
	for _, addr := range boardingAddrs {
		addresses = append(addresses, addr.Address)
	}
	if err := a.explorer.SubscribeForAddresses(addresses); err != nil {
		log.WithError(err).Error("failed to subscribe for boarding addresses")
		return
	}

	for update := range a.explorer.GetAddressesEvents() {
		txsToAdd := make([]types.Transaction, 0)
		txsToConfirm := make([]string, 0)
		utxosToConfirm := make(map[types.Outpoint]int64)
		utxosToSpend := make(map[types.Outpoint]string)
		if len(update.NewUtxos) > 0 {
			for _, u := range update.NewUtxos {
				txsToAdd = append(txsToAdd, types.Transaction{
					TransactionKey: types.TransactionKey{
						BoardingTxid: u.Txid,
					},
					Amount:    u.Amount,
					Type:      types.TxReceived,
					CreatedAt: u.CreatedAt,
				})
			}
		}
		if len(update.ConfirmedUtxos) > 0 {
			for _, u := range update.ConfirmedUtxos {
				txsToConfirm = append(txsToConfirm, u.Txid)
				utxosToConfirm[u.Outpoint] = u.CreatedAt.Unix()
			}
		}
		if len(update.SpentUtxos) > 0 {
			for _, u := range update.SpentUtxos {
				utxosToSpend[u.Outpoint] = u.SpentBy
			}
		}

		if len(txsToAdd) > 0 {
			count, err := a.store.TransactionStore().AddTransactions(
				ctx, txsToAdd,
			)
			if err != nil {
				log.WithError(err).Error("failed to add new boarding transactions")
				continue
			}
			if count > 0 {
				log.Debugf("added %d boarding transaction(s)", count)
			}
		}

		if len(txsToConfirm) > 0 {
			count, err := a.store.TransactionStore().ConfirmTransactions(
				ctx, txsToConfirm, time.Now(),
			)
			if err != nil {
				log.WithError(err).Error("failed to update boarding transactions")
				continue
			}
			if count > 0 {
				log.Debugf("confirmed %d boarding transaction(s)", count)
			}
		}

		if len(update.Replacements) > 0 {
			count, err := a.store.TransactionStore().RbfTransactions(ctx, update.Replacements)
			if err != nil {
				log.WithError(err).Error("failed to update rbf boarding transactions")
				continue
			}
			if count > 0 {
				log.Debugf("replaced %d boarding transaction(s)", count)
			}
		}

		if len(update.NewUtxos) > 0 {
			count, err := a.store.UtxoStore().AddUtxos(ctx, update.NewUtxos)
			if err != nil {
				log.WithError(err).Error("failed to add new boarding utxos")
				continue
			}
			if count > 0 {
				log.Debugf("added %d new boarding utxo(s)", count)
			}
		}
		if len(utxosToConfirm) > 0 {
			count, err := a.store.UtxoStore().ConfirmUtxos(ctx, utxosToConfirm)
			if err != nil {
				log.WithError(err).Error("failed to add new boarding utxos")
				continue
			}
			if count > 0 {
				log.Debugf("confirmed %d boarding utxo(s)", count)
			}
		}
		if len(utxosToSpend) > 0 {
			count, err := a.store.UtxoStore().SpendUtxos(ctx, utxosToSpend)
			if err != nil {
				log.WithError(err).Error("failed to mark boarding utxos as spent")
				continue
			}
			if count > 0 {
				log.Debugf("spent %d boarding utxo(s)", count)
			}
		}
	}
}

func (a *arkClient) sendExpiredBoardingUtxos(
	ctx context.Context, to string,
) (string, error) {
	netParams := utils.ToBitcoinNetwork(a.Network)
	rcvAddr, err := btcutil.DecodeAddress(to, &netParams)
	if err != nil {
		return "", err
	}

	pkscript, err := txscript.PayToAddrScript(rcvAddr)
	if err != nil {
		return "", err
	}

	utxos, err := a.getExpiredBoardingUtxos(ctx, nil)
	if err != nil {
		return "", err
	}

	targetAmount := uint64(0)
	for _, u := range utxos {
		targetAmount += u.Amount
	}

	if targetAmount == 0 {
		return "", fmt.Errorf("no expired boarding funds available")
	}

	ptx, err := psbt.New(nil, nil, 2, 0, nil)
	if err != nil {
		return "", err
	}

	updater, err := psbt.NewUpdater(ptx)
	if err != nil {
		return "", err
	}

	updater.Upsbt.UnsignedTx.AddTxOut(&wire.TxOut{
		Value:    int64(targetAmount),
		PkScript: pkscript,
	})
	updater.Upsbt.Outputs = append(updater.Upsbt.Outputs, psbt.POutput{})

	if err := a.addInputs(ctx, updater, utxos); err != nil {
		return "", err
	}

	vbytes := computeVSize(updater.Upsbt.UnsignedTx)
	feeRate, err := a.explorer.GetFeeRate()
	if err != nil {
		return "", err
	}
	feeAmount := uint64(math.Ceil(float64(vbytes)*feeRate) + 50)

	if targetAmount-feeAmount <= a.Dust {
		return "", fmt.Errorf("not enough funds to cover network fees")
	}

	updater.Upsbt.UnsignedTx.TxOut[0].Value -= int64(feeAmount)

	unsignedTx, _ := ptx.B64Encode()

	signedTx, err := a.wallet.SignTransaction(ctx, a.explorer, unsignedTx)
	if err != nil {
		return "", err
	}

	ptx, err = psbt.NewFromRawBytes(strings.NewReader(signedTx), true)
	if err != nil {
		return "", err
	}

	for i := range ptx.Inputs {
		if err := psbt.Finalize(ptx, i); err != nil {
			return "", err
		}
	}

	return ptx.B64Encode()
}

func (a *arkClient) completeUnilateralExit(
	ctx context.Context, to string,
) (string, error) {
	netParams := utils.ToBitcoinNetwork(a.Network)
	rcvAddr, err := btcutil.DecodeAddress(to, &netParams)
	if err != nil {
		return "", err
	}

	pkscript, err := txscript.PayToAddrScript(rcvAddr)
	if err != nil {
		return "", err
	}

	utxos, err := a.getMatureUtxos(ctx)
	if err != nil {
		return "", err
	}

	targetAmount := uint64(0)
	for _, u := range utxos {
		targetAmount += u.Amount
	}

	if targetAmount == 0 {
		return "", fmt.Errorf("no mature funds available")
	}

	ptx, err := psbt.New(nil, nil, 2, 0, nil)
	if err != nil {
		return "", err
	}

	updater, err := psbt.NewUpdater(ptx)
	if err != nil {
		return "", err
	}

	updater.Upsbt.UnsignedTx.AddTxOut(&wire.TxOut{
		Value:    int64(targetAmount),
		PkScript: pkscript,
	})
	updater.Upsbt.Outputs = append(updater.Upsbt.Outputs, psbt.POutput{})

	if err := a.addInputs(ctx, updater, utxos); err != nil {
		return "", err
	}

	vbytes := computeVSize(updater.Upsbt.UnsignedTx)
	feeRate, err := a.explorer.GetFeeRate()
	if err != nil {
		return "", err
	}

	feeAmount := uint64(math.Ceil(float64(vbytes)*feeRate) + 100)

	if targetAmount-feeAmount <= a.Dust {
		return "", fmt.Errorf("not enough funds to cover network fees")
	}

	updater.Upsbt.UnsignedTx.TxOut[0].Value -= int64(feeAmount)

	unsignedTx, _ := ptx.B64Encode()

	signedTx, err := a.wallet.SignTransaction(ctx, a.explorer, unsignedTx)
	if err != nil {
		return "", err
	}

	ptx, err = psbt.NewFromRawBytes(strings.NewReader(signedTx), true)
	if err != nil {
		return "", err
	}

	for i := range ptx.Inputs {
		if err := psbt.Finalize(ptx, i); err != nil {
			return "", err
		}
	}

	tx, err := psbt.Extract(ptx)
	if err != nil {
		return "", err
	}

	buf := bytes.NewBuffer(nil)
	if err := tx.Serialize(buf); err != nil {
		return "", err
	}

	txHex := hex.EncodeToString(buf.Bytes())
	return a.explorer.Broadcast(txHex)
}

func (a *arkClient) selectFunds(
	ctx context.Context, computeVtxoExpiry bool, selectRecoverableVtxos bool, amount uint64,
) ([]types.Utxo, []client.TapscriptsVtxo, uint64, error) {
	_, offchainAddrs, boardingAddrs, _, err := a.wallet.GetAddresses(ctx)
	if err != nil {
		return nil, nil, 0, err
	}
	if len(offchainAddrs) <= 0 {
		return nil, nil, 0, fmt.Errorf("no offchain addresses found")
	}

	vtxos := make([]client.TapscriptsVtxo, 0)
	opts := &CoinSelectOptions{
		WithExpirySorting:      computeVtxoExpiry,
		SelectRecoverableVtxos: selectRecoverableVtxos,
	}
	spendableVtxos, err := a.getVtxos(ctx, opts)
	if err != nil {
		return nil, nil, 0, err
	}

	for _, offchainAddr := range offchainAddrs {
		for _, v := range spendableVtxos {
			vtxoAddr, err := v.Address(a.SignerPubKey, a.Network)
			if err != nil {
				return nil, nil, 0, err
			}

			if vtxoAddr == offchainAddr.Address {
				vtxos = append(vtxos, client.TapscriptsVtxo{
					Vtxo:       v,
					Tapscripts: offchainAddr.Tapscripts,
				})
			}
		}
	}

	boardingUtxos, err := a.getClaimableBoardingUtxos(ctx, boardingAddrs, nil)
	if err != nil {
		return nil, nil, 0, err
	}

	var selectedBoardingCoins []types.Utxo
	var selectedCoins []client.TapscriptsVtxo

	// if no receivers, self send all selected coins
	if amount <= 0 {
		selectedBoardingCoins = boardingUtxos
		selectedCoins = vtxos

		amount := uint64(0)
		for _, utxo := range boardingUtxos {
			amount += utxo.Amount
		}
		for _, utxo := range vtxos {
			amount += utxo.Amount
		}

		return selectedBoardingCoins, selectedCoins, 0, nil
	}

	return utils.CoinSelect(
		boardingUtxos, vtxos, amount, a.Dust, computeVtxoExpiry,
	)
}

func (a *arkClient) sendOffchain(
	ctx context.Context, computeVtxoExpiry bool, receivers []types.Receiver, settleOpts ...Option,
) (string, error) {
	options := &SettleOptions{}
	for _, opt := range settleOpts {
		if err := opt(options); err != nil {
			return "", err
		}
	}

	if a.wallet.IsLocked() {
		return "", fmt.Errorf("wallet is locked")
	}

	expectedSignerPubkey := schnorr.SerializePubKey(a.SignerPubKey)
	outputs := make([]types.Receiver, 0)
	sumOfReceivers := uint64(0)

	// validate receivers and create outputs
	for _, receiver := range receivers {
		rcvAddr, err := arklib.DecodeAddressV0(receiver.To)
		if err != nil {
			return "", fmt.Errorf("invalid receiver address: %s", err)
		}

		rcvSignerPubkey := schnorr.SerializePubKey(rcvAddr.Signer)

		if !bytes.Equal(expectedSignerPubkey, rcvSignerPubkey) {
			return "", fmt.Errorf(
				"invalid receiver address '%s': expected signer pubkey %x, got %x",
				receiver.To, expectedSignerPubkey, rcvSignerPubkey,
			)
		}

		if receiver.Amount < a.Dust {
			return "", fmt.Errorf(
				"invalid amount (%d), must be greater than dust %d", receiver.Amount, a.Dust,
			)
		}

		outputs = append(outputs, types.Receiver{
			To:     receiver.To,
			Amount: receiver.Amount,
		})
		sumOfReceivers += receiver.Amount
	}

	// coinselect boarding utxos and vtxos
	boardingUtxos, vtxos, changeAmount, err := a.selectFunds(
		ctx, computeVtxoExpiry, options.SelectRecoverableVtxos, sumOfReceivers,
	)
	if err != nil {
		return "", err
	}

	_, offchainAddr, _, err := a.wallet.NewAddress(ctx, false)
	if err != nil {
		return "", err
	}

	// if no outputs, self send all selected coins
	if len(outputs) <= 0 {
		amount := uint64(0)
		for _, utxo := range boardingUtxos {
			amount += utxo.Amount
		}
		for _, utxo := range vtxos {
			amount += utxo.Amount
		}

		outputs = append(outputs, types.Receiver{
			To:     offchainAddr.Address,
			Amount: amount,
		})
	}

	// add change output if any
	if changeAmount > 0 {
		outputs = append(outputs, types.Receiver{
			To:     offchainAddr.Address,
			Amount: changeAmount,
		})
	}

	return a.joinBatchWithRetry(ctx, nil, outputs, *options, vtxos, boardingUtxos)
}

func (a *arkClient) makeRegisterIntentBIP322Signature(
	inputs []bip322.Input, leafProofs []*arklib.TaprootMerkleProof, tapscripts map[string][]string,
	outputs []types.Receiver, cosignersPublicKeys []string, notesWitnesses map[int][]byte,
) (string, string, error) {
	message, outputsTxOut, err := registerIntentMessage(
		inputs, outputs, tapscripts, cosignersPublicKeys,
	)
	if err != nil {
		return "", "", err
	}

	return a.makeBIP322Signature(message, inputs, outputsTxOut, leafProofs, notesWitnesses)
}

func (a *arkClient) makeDeleteIntentBIP322Signature(
	inputs []bip322.Input, leafProofs []*arklib.TaprootMerkleProof, notesWitnesses map[int][]byte,
) (string, string, error) {
	message, err := bip322.DeleteIntentMessage{
		BaseIntentMessage: bip322.BaseIntentMessage{
			Type: bip322.IntentMessageTypeDelete,
		},
		ExpireAt: time.Now().Add(2 * time.Minute).Unix(),
	}.Encode()
	if err != nil {
		return "", "", err
	}

	return a.makeBIP322Signature(message, inputs, nil, leafProofs, notesWitnesses)
}

func (a *arkClient) makeBIP322Signature(
	message string, inputs []bip322.Input, outputsTxOut []*wire.TxOut,
	leafProofs []*arklib.TaprootMerkleProof, notesWitnesses map[int][]byte,
) (string, string, error) {
	proof, err := bip322.New(message, inputs, outputsTxOut)
	if err != nil {
		return "", "", err
	}

	for i, input := range proof.Inputs {
		// BIP322 proof has an additional input using the first vtxo script
		// so we need to use the previous leaf proof for the current input except for the first input
		var leafProof *arklib.TaprootMerkleProof
		if i == 0 {
			leafProof = leafProofs[0]
		} else {
			leafProof = leafProofs[i-1]
		}
		input.TaprootLeafScript = []*psbt.TaprootTapLeafScript{
			{
				ControlBlock: leafProof.ControlBlock,
				Script:       leafProof.Script,
				LeafVersion:  txscript.BaseLeafVersion,
			},
		}

		proof.Inputs[i] = input
	}

	proofTx := psbt.Packet(*proof)

	unsignedProofTx, err := proofTx.B64Encode()
	if err != nil {
		return "", "", err
	}

	signedTx, err := a.wallet.SignTransaction(context.Background(), a.explorer, unsignedProofTx)
	if err != nil {
		return "", "", err
	}

	signedProofTx, err := psbt.NewFromRawBytes(strings.NewReader(signedTx), true)
	if err != nil {
		return "", "", err
	}

	proof = (*bip322.FullProof)(signedProofTx)

	sig, err := proof.Signature(finalizeWithNotes(notesWitnesses))
	if err != nil {
		return "", "", err
	}

	encodedSig, err := sig.Encode()
	if err != nil {
		return "", "", err
	}

	return encodedSig, message, nil
}

func (a *arkClient) addInputs(
	ctx context.Context, updater *psbt.Updater, utxos []types.Utxo,
) error {
	// TODO works only with single-key wallet
	_, offchain, _, err := a.wallet.NewAddress(ctx, false)
	if err != nil {
		return err
	}

	vtxoScript, err := script.ParseVtxoScript(offchain.Tapscripts)
	if err != nil {
		return err
	}

	for _, utxo := range utxos {
		previousHash, err := chainhash.NewHashFromStr(utxo.Txid)
		if err != nil {
			return err
		}

		sequence, err := utxo.Sequence()
		if err != nil {
			return err
		}

		updater.Upsbt.UnsignedTx.AddTxIn(&wire.TxIn{
			PreviousOutPoint: wire.OutPoint{
				Hash:  *previousHash,
				Index: utxo.VOut,
			},
			Sequence: sequence,
		})

		exitClosures := vtxoScript.ExitClosures()
		if len(exitClosures) <= 0 {
			return fmt.Errorf("no exit closures found")
		}

		exitClosure := exitClosures[0]

		exitScript, err := exitClosure.Script()
		if err != nil {
			return err
		}

		_, taprootTree, err := vtxoScript.TapTree()
		if err != nil {
			return err
		}

		exitLeaf := txscript.NewBaseTapLeaf(exitScript)
		leafProof, err := taprootTree.GetTaprootMerkleProof(exitLeaf.TapHash())
		if err != nil {
			return fmt.Errorf("failed to get taproot merkle proof: %s", err)
		}

		updater.Upsbt.Inputs = append(updater.Upsbt.Inputs, psbt.PInput{
			TaprootLeafScript: []*psbt.TaprootTapLeafScript{
				{
					ControlBlock: leafProof.ControlBlock,
					Script:       leafProof.Script,
					LeafVersion:  txscript.BaseLeafVersion,
				},
			},
		})
	}

	return nil
}

func (a *arkClient) populateVtxosWithTapscripts(
	ctx context.Context, vtxos []types.Vtxo,
) ([]client.TapscriptsVtxo, error) {
	_, offchainAddrs, _, _, err := a.wallet.GetAddresses(ctx)
	if err != nil {
		return nil, err
	}
	if len(offchainAddrs) <= 0 {
		return nil, fmt.Errorf("no offchain addresses found")
	}

	vtxosWithTapscripts := make([]client.TapscriptsVtxo, 0)

	for _, v := range vtxos {
		found := false
		for _, offchainAddr := range offchainAddrs {
			vtxoAddr, err := v.Address(a.SignerPubKey, a.Network)
			if err != nil {
				return nil, err
			}

			if vtxoAddr == offchainAddr.Address {
				vtxosWithTapscripts = append(vtxosWithTapscripts, client.TapscriptsVtxo{
					Vtxo:       v,
					Tapscripts: offchainAddr.Tapscripts,
				})
				found = true
				break
			}
		}
		if !found {
			return nil, fmt.Errorf("no offchain address found for vtxo %s", v.Txid)
		}
	}

	return vtxosWithTapscripts, nil
}

func (a *arkClient) joinBatchWithRetry(
	ctx context.Context, notes []string, outputs []types.Receiver, options SettleOptions,
	selectedCoins []client.TapscriptsVtxo, selectedBoardingCoins []types.Utxo,
) (string, error) {
	inputs, exitLeaves, tapscripts, notesWitnesses, err := toBIP322Inputs(
		selectedBoardingCoins, selectedCoins, notes,
	)
	if err != nil {
		return "", err
	}

	signerSessions, signerPubKeys, err := a.handleOptions(options, inputs, notes)
	if err != nil {
		return "", err
	}

	bip322Signature, bip322Message, err := a.makeRegisterIntentBIP322Signature(
		inputs, exitLeaves, tapscripts, outputs, signerPubKeys, notesWitnesses,
	)
	if err != nil {
		return "", err
	}

	maxRetry := 3
	retryCount := 0
	var batchErr error
	for retryCount < maxRetry {
		intentID, err := a.client.RegisterIntent(
			ctx, bip322Signature, bip322Message,
		)
		if err != nil {
			return "", err
		}

		log.Infof("registered inputs and outputs with request id: %s", intentID)

		commitmentTxid, err := a.handleBatchEvents(
			ctx, intentID, selectedCoins, selectedBoardingCoins, outputs, signerSessions,
			options.EventsCh, options.CancelCh,
		)
		if err != nil {
			log.WithError(err).Warn("batch failed, retrying...")
			retryCount++
			time.Sleep(100 * time.Millisecond)
			batchErr = err
			continue
		}

		return commitmentTxid, nil
	}

	return "", fmt.Errorf("reached max atttempt of retries, last batch error: %s", batchErr)
}

func (a *arkClient) handleBatchEvents(
	ctx context.Context,
	intentId string, vtxos []client.TapscriptsVtxo, boardingUtxos []types.Utxo,
	receivers []types.Receiver, signerSessions []tree.SignerSession,
	replayEventsCh chan<- any, cancelCh <-chan struct{},
) (string, error) {
	topics := make([]string, 0)
	for _, vtxo := range vtxos {
		topics = append(topics, vtxo.Outpoint.String())
	}
	for _, signer := range signerSessions {
		topics = append(topics, signer.GetPublicKey())
	}

	eventsCh, close, err := a.client.GetEventStream(ctx, topics)
	if err != nil {
		if errors.Is(err, io.EOF) {
			close()
			return "", fmt.Errorf("connection closed by server")
		}
		return "", err
	}

	vtxosToSign := make([]client.TapscriptsVtxo, 0)
	for _, vtxo := range vtxos {
		if !vtxo.IsRecoverable() {
			// recoverable vtxos don't need to sign a forfeit tx
			vtxosToSign = append(vtxosToSign, vtxo)
		}
	}

	const (
		start = iota
		batchStarted
		treeSigningStarted
		treeNoncesAggregated
		batchFinalization
	)

	step := start
	hasOffchainOutput := false
	for _, receiver := range receivers {
		if _, err := arklib.DecodeAddressV0(receiver.To); err == nil {
			hasOffchainOutput = true
			break
		}
	}

	// the txs of the tree are received one after the other via TxTreeEvent
	// we collect them and then build the tree when necessary.
	flatVtxoTree := make([]tree.TxTreeNode, 0)
	flatConnectorTree := make([]tree.TxTreeNode, 0)

	batchId := ""

	var vtxoTree, connectorTree *tree.TxTree

	if !hasOffchainOutput {
		// if none of the outputs are offchain, we should skip the vtxo tree signing steps
		step = treeNoncesAggregated
	}

	for {
		select {
		case <-cancelCh:
			return "", fmt.Errorf("canceled")
		case <-ctx.Done():
			return "", fmt.Errorf("context done %s", ctx.Err())
		case notify := <-eventsCh:
			if notify.Err != nil {
				return "", notify.Err
			}

			if replayEventsCh != nil {
				go func() {
					replayEventsCh <- notify.Event
				}()
			}

			switch event := notify.Event; event.(type) {
			case client.BatchStartedEvent:
				e := event.(client.BatchStartedEvent)
				skipped, err := a.handleBatchStarted(ctx, intentId, e)
				if err != nil {
					return "", err
				}
				if !skipped {
					batchId = event.(client.BatchStartedEvent).Id
					log.Infof("batch started %s, participation confirmed", batchId)
					step++

					if !hasOffchainOutput {
						// if none of the outputs are offchain, we should skip tree signing phase
						step = treeNoncesAggregated
					}
					continue
				}
				log.Info("intent id not found in batch proposal, waiting for next one...")
			case client.BatchFinalizedEvent:
				if step != batchFinalization {
					continue
				}
				txid := event.(client.BatchFinalizedEvent).Txid
				log.Infof("batch completed in commitment tx %s", txid)
				return event.(client.BatchFinalizedEvent).Txid, nil
			// the batch session failed, return error only if we joined.
			case client.BatchFailedEvent:
				e := event.(client.BatchFailedEvent)
				if e.Id == batchId {
					return "", fmt.Errorf("batch failed: %s", e.Reason)
				}
				continue
			// we received a tree tx event msg, let's update the vtxo/connector tree.
			case client.TreeTxEvent:
				if step != batchStarted && step != treeNoncesAggregated {
					continue
				}

				treeTxEvent := event.(client.TreeTxEvent)

				if treeTxEvent.BatchIndex == 0 {
					flatVtxoTree = append(flatVtxoTree, treeTxEvent.Node)
				} else {
					flatConnectorTree = append(flatConnectorTree, treeTxEvent.Node)
				}
				continue
			case client.TreeSignatureEvent:
				if step != treeNoncesAggregated {
					continue
				}
				if vtxoTree == nil {
					return "", fmt.Errorf("vtxo tree not initialized")
				}

				if err := handleBatchTreeSignature(event.(client.TreeSignatureEvent), vtxoTree); err != nil {
					return "", err
				}
				continue
			// the musig2 session started, let's send our nonces.
			case client.TreeSigningStartedEvent:
				if step != batchStarted {
					continue
				}
				vtxoTree, err = tree.NewTxTree(flatVtxoTree)
				if err != nil {
					return "", fmt.Errorf("failed to create branch of vtxo tree: %s", err)
				}

				log.Info("tree signing session started, sending nonces...")
				skipped, err := a.handleTreeSigningStarted(
					ctx, signerSessions, event.(client.TreeSigningStartedEvent), vtxoTree,
				)
				if err != nil {
					return "", err
				}
				if !skipped {
					step++
				}
				continue
			// we received the aggregated nonces, let's send our signatures.
			case client.TreeNoncesAggregatedEvent:
				if step != treeSigningStarted {
					continue
				}
				log.Info("tree nonces aggregated, sending signatures...")
				if err := a.handleTreeNoncesAggregated(
					ctx, event.(client.TreeNoncesAggregatedEvent), signerSessions,
				); err != nil {
					return "", err
				}
				step++
				continue
			// we received the fully signed vtxo and connector trees, let's send our signed forfeit
			// txs and optionally signed boarding utxos included in the commitment tx.
			case client.BatchFinalizationEvent:
				if step != treeNoncesAggregated {
					continue
				}
				log.Info("vtxo and connector trees fully signed, sending forfeit transactions...")

				if vtxoTree == nil {
					return "", fmt.Errorf("vtxo tree not initialized")
				}

				if len(flatConnectorTree) > 0 {
					connectorTree, err = tree.NewTxTree(flatConnectorTree)
					if err != nil {
						return "", fmt.Errorf("failed to create branch of connector tree: %s", err)
					}
				}

				if len(vtxosToSign) > 0 && connectorTree == nil {
					return "", fmt.Errorf("connectors tree not sent")
				}

				signedForfeitTxs, signedCommitmentTx, err := a.handleBatchFinalization(
					ctx, event.(client.BatchFinalizationEvent),
					vtxosToSign, boardingUtxos, receivers,
					vtxoTree, connectorTree,
				)
				if err != nil {
					return "", err
				}

				if len(signedForfeitTxs) > 0 || len(signedCommitmentTx) > 0 {
					if err := a.client.SubmitSignedForfeitTxs(
						ctx, signedForfeitTxs, signedCommitmentTx,
					); err != nil {
						return "", err
					}
				}

				log.Info("done.")
				log.Info("waiting for batch finalization...")
				step++
				continue
			}
		}
	}
}

func (a *arkClient) handleBatchStarted(
	ctx context.Context, intentId string, event client.BatchStartedEvent,
) (bool, error) {
	buf := sha256.Sum256([]byte(intentId))
	hashedIntentId := hex.EncodeToString(buf[:])

	for _, hash := range event.HashedIntentIds {
		if hash == hashedIntentId {
			if err := a.client.ConfirmRegistration(ctx, intentId); err != nil {
				return false, err
			}
			return false, nil
		}
	}

	return true, nil
}

func (a *arkClient) handleTreeSigningStarted(
	ctx context.Context, signerSessions []tree.SignerSession,
	event client.TreeSigningStartedEvent, vtxoTree *tree.TxTree,
) (bool, error) {
	foundPubkeys := make([]string, 0, len(signerSessions))
	for _, session := range signerSessions {
		myPubkey := session.GetPublicKey()
		for _, cosigner := range event.CosignersPubkeys {
			if cosigner == myPubkey {
				foundPubkeys = append(foundPubkeys, myPubkey)
				break
			}
		}
	}

	if len(foundPubkeys) <= 0 {
		return true, nil
	}

	if len(foundPubkeys) != len(signerSessions) {
		return false, fmt.Errorf("not all signers found in cosigner list")
	}

	sweepClosure := script.CSVMultisigClosure{
		MultisigClosure: script.MultisigClosure{PubKeys: []*secp256k1.PublicKey{a.SignerPubKey}},
		Locktime:        a.VtxoTreeExpiry,
	}

	script, err := sweepClosure.Script()
	if err != nil {
		return false, err
	}

	commitmentTx, err := psbt.NewFromRawBytes(strings.NewReader(event.UnsignedCommitmentTx), true)
	if err != nil {
		return false, err
	}

	batchOutput := commitmentTx.UnsignedTx.TxOut[0]
	batchOutputAmount := batchOutput.Value

	sweepTapLeaf := txscript.NewBaseTapLeaf(script)
	sweepTapTree := txscript.AssembleTaprootScriptTree(sweepTapLeaf)
	root := sweepTapTree.RootNode.TapHash()

	generateAndSendNonces := func(session tree.SignerSession) error {
		if err := session.Init(root.CloneBytes(), batchOutputAmount, vtxoTree); err != nil {
			return err
		}

		nonces, err := session.GetNonces()
		if err != nil {
			return err
		}

		return a.client.SubmitTreeNonces(ctx, event.Id, session.GetPublicKey(), nonces)
	}

	errChan := make(chan error, len(signerSessions))
	waitGroup := sync.WaitGroup{}
	waitGroup.Add(len(signerSessions))

	for _, session := range signerSessions {
		go func(session tree.SignerSession) {
			defer waitGroup.Done()
			if err := generateAndSendNonces(session); err != nil {
				errChan <- err
			}
		}(session)
	}

	waitGroup.Wait()

	close(errChan)

	for err := range errChan {
		if err != nil {
			return false, err
		}
	}

	return false, nil
}

func (a *arkClient) handleTreeNoncesAggregated(
	ctx context.Context,
	event client.TreeNoncesAggregatedEvent, signerSessions []tree.SignerSession,
) error {
	if len(signerSessions) <= 0 {
		return fmt.Errorf("tree signer session not set")
	}

	sign := func(session tree.SignerSession) error {
		session.SetAggregatedNonces(event.Nonces)

		sigs, err := session.Sign()
		if err != nil {
			return err
		}

		return a.client.SubmitTreeSignatures(
			ctx,
			event.Id,
			session.GetPublicKey(),
			sigs,
		)
	}

	errChan := make(chan error, len(signerSessions))
	waitGroup := sync.WaitGroup{}
	waitGroup.Add(len(signerSessions))

	for _, session := range signerSessions {
		go func(session tree.SignerSession) {
			defer waitGroup.Done()
			if err := sign(session); err != nil {
				errChan <- err
			}
		}(session)
	}

	waitGroup.Wait()
	close(errChan)

	for err := range errChan {
		if err != nil {
			return err
		}
	}

	return nil
}

func (a *arkClient) handleBatchFinalization(
	ctx context.Context,
	event client.BatchFinalizationEvent, vtxos []client.TapscriptsVtxo, boardingUtxos []types.Utxo,
	receivers []types.Receiver, vtxoTree, connectorTree *tree.TxTree,
) ([]string, string, error) {
	if err := a.validateVtxoTree(event, vtxoTree, connectorTree, receivers, vtxos); err != nil {
		return nil, "", fmt.Errorf("failed to verify vtxo tree: %s", err)
	}

	var forfeits []string

	if len(vtxos) > 0 {
		signedForfeits, err := a.createAndSignForfeits(
			ctx,
			vtxos, connectorTree.Leaves(),
		)
		if err != nil {
			return nil, "", err
		}

		forfeits = signedForfeits
	}

	if len(boardingUtxos) <= 0 {
		return forfeits, "", nil
	}

	// if we have boarding inputs, we must sign the commitment transaction too.
	commitmentPtx, err := psbt.NewFromRawBytes(strings.NewReader(event.Tx), true)
	if err != nil {
		return nil, "", err
	}

	for _, boardingUtxo := range boardingUtxos {
		boardingVtxoScript, err := script.ParseVtxoScript(boardingUtxo.Tapscripts)
		if err != nil {
			return nil, "", err
		}

		forfeitClosures := boardingVtxoScript.ForfeitClosures()
		if len(forfeitClosures) <= 0 {
			return nil, "", fmt.Errorf("no forfeit closures found")
		}

		forfeitClosure := forfeitClosures[0]

		forfeitScript, err := forfeitClosure.Script()
		if err != nil {
			return nil, "", err
		}

		_, taprootTree, err := boardingVtxoScript.TapTree()
		if err != nil {
			return nil, "", err
		}

		forfeitLeaf := txscript.NewBaseTapLeaf(forfeitScript)
		forfeitProof, err := taprootTree.GetTaprootMerkleProof(forfeitLeaf.TapHash())
		if err != nil {
			return nil, "", fmt.Errorf(
				"failed to get taproot merkle proof for boarding utxo: %s", err,
			)
		}

		tapscript := &psbt.TaprootTapLeafScript{
			ControlBlock: forfeitProof.ControlBlock,
			Script:       forfeitProof.Script,
			LeafVersion:  txscript.BaseLeafVersion,
		}

		for i := range commitmentPtx.Inputs {
			prevout := commitmentPtx.UnsignedTx.TxIn[i].PreviousOutPoint

			if boardingUtxo.Txid == prevout.Hash.String() && boardingUtxo.VOut == prevout.Index {
				commitmentPtx.Inputs[i].TaprootLeafScript = []*psbt.TaprootTapLeafScript{tapscript}
				break
			}
		}
	}

	b64, err := commitmentPtx.B64Encode()
	if err != nil {
		return nil, "", err
	}

	signedCommitmentTx, err := a.wallet.SignTransaction(ctx, a.explorer, b64)
	if err != nil {
		return nil, "", err
	}

	return forfeits, signedCommitmentTx, nil
}

func (a *arkClient) validateVtxoTree(
	event client.BatchFinalizationEvent,
	vtxoTree, connectorTree *tree.TxTree,
	receivers []types.Receiver, vtxosInput []client.TapscriptsVtxo,
) error {
	commitmentTx := event.Tx
	commitmentPtx, err := psbt.NewFromRawBytes(strings.NewReader(commitmentTx), true)
	if err != nil {
		return err
	}

	// validate the vtxo tree is well formed
	if !utils.IsOnchainOnly(receivers) {
		if err := tree.ValidateVtxoTree(
			vtxoTree, commitmentPtx, a.SignerPubKey, a.VtxoTreeExpiry,
		); err != nil {
			return err
		}
	}

	// validate it contains our outputs
	if err := a.validateReceivers(
		commitmentPtx, receivers, vtxoTree,
	); err != nil {
		return err
	}

	if len(vtxosInput) > 0 {
		rootParentTxid := vtxoTree.Root.UnsignedTx.TxIn[0].PreviousOutPoint.Hash.String()
		rootParentVout := vtxoTree.Root.UnsignedTx.TxIn[0].PreviousOutPoint.Index

		if rootParentTxid != commitmentPtx.UnsignedTx.TxID() {
			return fmt.Errorf(
				"root's parent txid is not the same as the commitment txid: %s != %s",
				rootParentTxid,
				commitmentPtx.UnsignedTx.TxID(),
			)
		}

		if rootParentVout != 0 {
			return fmt.Errorf(
				"root's parent vout is not the same as the shared output index: %d != %d",
				rootParentVout,
				0,
			)
		}

		if err := connectorTree.Validate(); err != nil {
			return err
		}

		connectorsLeaves := connectorTree.Leaves()
		if len(connectorsLeaves) != len(vtxosInput) {
			return fmt.Errorf(
				"unexpected num of connectors received: expected %d, got %d",
				len(vtxosInput),
				len(connectorsLeaves),
			)
		}
	}

	return nil
}

func (a *arkClient) validateReceivers(
	ptx *psbt.Packet, receivers []types.Receiver, vtxoTree *tree.TxTree,
) error {
	netParams := utils.ToBitcoinNetwork(a.Network)
	for _, receiver := range receivers {
		isOnChain, onchainScript, err := utils.ParseBitcoinAddress(receiver.To, netParams)
		if err != nil {
			return fmt.Errorf("invalid receiver address: %s err = %s", receiver.To, err)
		}

		if isOnChain {
			if err := a.validateOnchainReceiver(ptx, receiver, onchainScript); err != nil {
				return err
			}
		} else {
			if err := a.validateOffchainReceiver(vtxoTree, receiver); err != nil {
				return err
			}
		}
	}
	return nil
}

func (a *arkClient) validateOnchainReceiver(
	ptx *psbt.Packet, receiver types.Receiver, onchainScript []byte,
) error {
	found := false
	for _, output := range ptx.UnsignedTx.TxOut {
		if bytes.Equal(output.PkScript, onchainScript) {
			if output.Value != int64(receiver.Amount) {
				return fmt.Errorf(
					"invalid collaborative exit output amount: got %d, want %d",
					output.Value, receiver.Amount,
				)
			}
			found = true
			break
		}
	}
	if !found {
		return fmt.Errorf("collaborative exit output not found: %s", receiver.To)
	}
	return nil
}

func (a *arkClient) validateOffchainReceiver(
	vtxoTree *tree.TxTree, receiver types.Receiver,
) error {
	found := false

	rcvAddr, err := arklib.DecodeAddressV0(receiver.To)
	if err != nil {
		return err
	}

	vtxoTapKey := schnorr.SerializePubKey(rcvAddr.VtxoTapKey)

	leaves := vtxoTree.Leaves()
	for _, leaf := range leaves {
		for _, output := range leaf.UnsignedTx.TxOut {
			if len(output.PkScript) == 0 {
				continue
			}

			if bytes.Equal(output.PkScript[2:], vtxoTapKey) {
				if output.Value != int64(receiver.Amount) {
					continue
				}

				found = true
				break
			}
		}

		if found {
			break
		}
	}

	if !found {
		return fmt.Errorf("offchain send output not found: %s", receiver.To)
	}

	return nil
}

func (a *arkClient) createAndSignForfeits(
	ctx context.Context,
	vtxosToSign []client.TapscriptsVtxo,
	connectorsLeaves []*psbt.Packet,
) ([]string, error) {
	parsedForfeitAddr, err := btcutil.DecodeAddress(a.ForfeitAddress, nil)
	if err != nil {
		return nil, err
	}

	forfeitPkScript, err := txscript.PayToAddrScript(parsedForfeitAddr)
	if err != nil {
		return nil, err
	}

	signedForfeitTxs := make([]string, 0, len(vtxosToSign))
	for i, vtxo := range vtxosToSign {
		connectorTx := connectorsLeaves[i]

		var connector *wire.TxOut
		var connectorOutpoint *wire.OutPoint
		for outIndex, output := range connectorTx.UnsignedTx.TxOut {
			if bytes.Equal(txutils.ANCHOR_PKSCRIPT, output.PkScript) {
				continue
			}

			connector = output
			connectorOutpoint = &wire.OutPoint{
				Hash:  connectorTx.UnsignedTx.TxHash(),
				Index: uint32(outIndex),
			}
			break
		}

		if connector == nil {
			return nil, fmt.Errorf("connector not found for vtxo %s", vtxo.Outpoint.String())
		}

		vtxoScript, err := script.ParseVtxoScript(vtxo.Tapscripts)
		if err != nil {
			return nil, err
		}

		vtxoTapKey, vtxoTapTree, err := vtxoScript.TapTree()
		if err != nil {
			return nil, err
		}

		vtxoOutputScript, err := script.P2TRScript(vtxoTapKey)
		if err != nil {
			return nil, err
		}

		vtxoTxHash, err := chainhash.NewHashFromStr(vtxo.Txid)
		if err != nil {
			return nil, err
		}

		vtxoInput := &wire.OutPoint{
			Hash:  *vtxoTxHash,
			Index: vtxo.VOut,
		}

		forfeitClosures := vtxoScript.ForfeitClosures()
		if len(forfeitClosures) <= 0 {
			return nil, fmt.Errorf("no forfeit closures found")
		}

		forfeitClosure := forfeitClosures[0]

		forfeitScript, err := forfeitClosure.Script()
		if err != nil {
			return nil, err
		}

		forfeitLeaf := txscript.NewBaseTapLeaf(forfeitScript)
		leafProof, err := vtxoTapTree.GetTaprootMerkleProof(forfeitLeaf.TapHash())
		if err != nil {
			return nil, err
		}

		tapscript := psbt.TaprootTapLeafScript{
			ControlBlock: leafProof.ControlBlock,
			Script:       leafProof.Script,
			LeafVersion:  txscript.BaseLeafVersion,
		}

		vtxoLocktime := arklib.AbsoluteLocktime(0)
		if cltv, ok := forfeitClosure.(*script.CLTVMultisigClosure); ok {
			vtxoLocktime = cltv.Locktime
		}

		vtxoPrevout := &wire.TxOut{
			Value:    int64(vtxo.Amount),
			PkScript: vtxoOutputScript,
		}

		vtxoSequence := wire.MaxTxInSequenceNum
		if vtxoLocktime != 0 {
			vtxoSequence = wire.MaxTxInSequenceNum - 1
		}

		forfeitTx, err := tree.BuildForfeitTx(
			[]*wire.OutPoint{vtxoInput, connectorOutpoint},
			[]uint32{vtxoSequence, wire.MaxTxInSequenceNum},
			[]*wire.TxOut{vtxoPrevout, connector},
			forfeitPkScript,
			uint32(vtxoLocktime),
		)
		if err != nil {
			return nil, err
		}

		forfeitTx.Inputs[0].TaprootLeafScript = []*psbt.TaprootTapLeafScript{&tapscript}

		b64, err := forfeitTx.B64Encode()
		if err != nil {
			return nil, err
		}

		signedForfeitTx, err := a.wallet.SignTransaction(ctx, a.explorer, b64)
		if err != nil {
			return nil, err
		}

		signedForfeitTxs = append(signedForfeitTxs, signedForfeitTx)
	}

	return signedForfeitTxs, nil
}

func (a *arkClient) getMatureUtxos(ctx context.Context) ([]types.Utxo, error) {
	_, _, _, redemptionAddrs, err := a.wallet.GetAddresses(ctx)
	if err != nil {
		return nil, err
	}

	now := time.Now()

	utxos := make([]types.Utxo, 0)
	for _, addr := range redemptionAddrs {
		fetchedUtxos, err := a.explorer.GetUtxos(addr.Address)
		if err != nil {
			return nil, err
		}

		for _, utxo := range fetchedUtxos {
			u := utxo.ToUtxo(a.UnilateralExitDelay, addr.Tapscripts)
			if u.SpendableAt.Before(now) {
				utxos = append(utxos, u)
			}
		}
	}

	return utxos, nil
}

func (a *arkClient) getRedeemBranches(
	ctx context.Context, vtxos []types.Vtxo,
) (map[string]*redemption.CovenantlessRedeemBranch, error) {
	redeemBranches := make(map[string]*redemption.CovenantlessRedeemBranch, 0)

	for _, vtxo := range vtxos {
		redeemBranch, err := redemption.NewRedeemBranch(ctx, a.explorer, a.indexer, vtxo)
		if err != nil {
			return nil, err
		}

		redeemBranches[vtxo.Txid] = redeemBranch
	}

	return redeemBranches, nil
}

func (a *arkClient) getOffchainBalance(
	ctx context.Context, computeVtxoExpiration bool,
) (uint64, map[int64]uint64, error) {
	amountByExpiration := make(map[int64]uint64, 0)
	opts := &CoinSelectOptions{
		WithExpirySorting: computeVtxoExpiration,
	}
	vtxos, err := a.getVtxos(ctx, opts)
	if err != nil {
		return 0, nil, err
	}
	var balance uint64
	for _, vtxo := range vtxos {
		balance += vtxo.Amount

		if !vtxo.ExpiresAt.IsZero() {
			expiration := vtxo.ExpiresAt.Unix()

			if _, ok := amountByExpiration[expiration]; !ok {
				amountByExpiration[expiration] = 0
			}

			amountByExpiration[expiration] += vtxo.Amount
		}
	}

	return balance, amountByExpiration, nil
}

func (a *arkClient) getAllBoardingUtxos(
	ctx context.Context,
) ([]types.Utxo, error) {
	_, _, boardingAddrs, _, err := a.wallet.GetAddresses(ctx)
	if err != nil {
		return nil, err
	}

	utxos := []types.Utxo{}
	for _, addr := range boardingAddrs {
		txs, err := a.explorer.GetTxs(addr.Address)
		if err != nil {
			return nil, err
		}
		for _, tx := range txs {
			for i, vout := range tx.Vout {
				if vout.Address == addr.Address {
					createdAt := time.Time{}
					utxoTime := time.Now()
					if tx.Status.Confirmed {
						createdAt = time.Unix(tx.Status.Blocktime, 0)
						utxoTime = time.Unix(tx.Status.Blocktime, 0)
					}

					txHex, err := a.explorer.GetTxHex(tx.Txid)
					if err != nil {
						return nil, err
					}
					spentStatuses, err := a.explorer.GetTxOutspends(tx.Txid)
					if err != nil {
						return nil, err
					}
					spent := false
					spentBy := ""
					if len(spentStatuses) > i {
						if spentStatuses[i].Spent {
							spent = true
							spentBy = spentStatuses[i].SpentBy
						}
					}

					utxos = append(utxos, types.Utxo{
						Outpoint: types.Outpoint{
							Txid: tx.Txid,
							VOut: uint32(i),
						},
						Amount:      vout.Amount,
						Script:      vout.Script,
						Delay:       a.BoardingExitDelay,
						SpendableAt: utxoTime.Add(time.Duration(a.BoardingExitDelay.Seconds()) * time.Second),
						CreatedAt:   createdAt,
						Tapscripts:  addr.Tapscripts,
						Spent:       spent,
						SpentBy:     spentBy,
						Tx:          txHex,
					})
				}
			}
		}
	}

	return utxos, nil
}

func (a *arkClient) getClaimableBoardingUtxos(
	_ context.Context, boardingAddrs []wallet.TapscriptsAddress, opts *CoinSelectOptions,
) ([]types.Utxo, error) {
	claimable := make([]types.Utxo, 0)
	for _, addr := range boardingAddrs {
		boardingScript, err := script.ParseVtxoScript(addr.Tapscripts)
		if err != nil {
			return nil, err
		}

		boardingTimeout, err := boardingScript.SmallestExitDelay()
		if err != nil {
			return nil, err
		}

		boardingUtxos, err := a.explorer.GetUtxos(addr.Address)
		if err != nil {
			return nil, err
		}

		now := time.Now()

		for _, utxo := range boardingUtxos {
			if opts != nil && len(opts.OutpointsFilter) > 0 {
				utxoOutpoint := types.Outpoint{
					Txid: utxo.Txid,
					VOut: utxo.Vout,
				}
				found := false
				for _, outpoint := range opts.OutpointsFilter {
					if outpoint == utxoOutpoint {
						found = true
						break
					}
				}

				if !found {
					continue
				}
			}

			u := utxo.ToUtxo(*boardingTimeout, addr.Tapscripts)
			if u.SpendableAt.Before(now) {
				continue
			}

			claimable = append(claimable, u)
		}
	}

	return claimable, nil
}

func (a *arkClient) getExpiredBoardingUtxos(
	ctx context.Context, opts *CoinSelectOptions,
) ([]types.Utxo, error) {
	_, _, boardingAddrs, _, err := a.wallet.GetAddresses(ctx)
	if err != nil {
		return nil, err
	}

	expired := make([]types.Utxo, 0)
	for _, addr := range boardingAddrs {
		boardingScript, err := script.ParseVtxoScript(addr.Tapscripts)
		if err != nil {
			return nil, err
		}

		boardingTimeout, err := boardingScript.SmallestExitDelay()
		if err != nil {
			return nil, err
		}

		boardingUtxos, err := a.explorer.GetUtxos(addr.Address)
		if err != nil {
			return nil, err
		}

		now := time.Now()

		for _, utxo := range boardingUtxos {
			if opts != nil && len(opts.OutpointsFilter) > 0 {
				utxoOutpoint := types.Outpoint{
					Txid: utxo.Txid,
					VOut: utxo.Vout,
				}
				found := false
				for _, outpoint := range opts.OutpointsFilter {
					if outpoint == utxoOutpoint {
						found = true
						break
					}
				}

				if !found {
					continue
				}
			}

			u := utxo.ToUtxo(*boardingTimeout, addr.Tapscripts)
			if u.SpendableAt.Before(now) || u.SpendableAt.Equal(now) {
				expired = append(expired, u)
			}
		}
	}

	return expired, nil
}

func (a *arkClient) getVtxos(
	ctx context.Context, opts *CoinSelectOptions,
) ([]types.Vtxo, error) {
	spendableVtxos, spentVtxos, err := a.ListVtxos(ctx)
	if err != nil {
		return nil, err
	}

	if opts != nil && len(opts.OutpointsFilter) > 0 {
		spendableVtxos = filterByOutpoints(spendableVtxos, opts.OutpointsFilter)
		if opts.SelectRecoverableVtxos {
			spentVtxos = filterByOutpoints(spentVtxos, opts.OutpointsFilter)
		}
	}

	recoverableVtxos := make([]types.Vtxo, 0)
	if opts != nil && opts.SelectRecoverableVtxos {
		for _, vtxo := range spentVtxos {
			if vtxo.IsRecoverable() {
				recoverableVtxos = append(recoverableVtxos, vtxo)
			}
		}
	}

	allVtxos := append(recoverableVtxos, spendableVtxos...)
	if opts == nil || !opts.WithExpirySorting {
		return allVtxos, nil
	}

	// if sorting by expiry is required, we need to get the expiration date of each vtxo
	redeemBranches, err := a.getRedeemBranches(ctx, spendableVtxos)
	if err != nil {
		return nil, err
	}

	for vtxoTxid, branch := range redeemBranches {
		expiration, err := branch.ExpiresAt()
		if err != nil {
			return nil, err
		}

		for i, vtxo := range allVtxos {
			if vtxo.Txid == vtxoTxid {
				allVtxos[i].ExpiresAt = *expiration
				break
			}
		}
	}

	return allVtxos, nil
}

func (a *arkClient) getBoardingTxs(
	ctx context.Context,
) ([]types.Transaction, error) {
	allUtxos, err := a.getAllBoardingUtxos(ctx)
	if err != nil {
		return nil, err
	}

	unconfirmedTxs := make([]types.Transaction, 0)
	confirmedTxs := make([]types.Transaction, 0)
	for _, u := range allUtxos {
		tx := types.Transaction{
			TransactionKey: types.TransactionKey{
				BoardingTxid: u.Txid,
			},
			Amount:    u.Amount,
			Type:      types.TxReceived,
			CreatedAt: u.CreatedAt,
			Settled:   u.Spent,
			SettledBy: u.SpentBy,
			Hex:       u.Tx,
		}

		if u.CreatedAt.IsZero() {
			unconfirmedTxs = append(unconfirmedTxs, tx)
			continue
		}
		confirmedTxs = append(confirmedTxs, tx)
	}

	txs := append(unconfirmedTxs, confirmedTxs...)
	return txs, nil
}

func (a *arkClient) handleCommitmentTx(
	ctx context.Context, myPubkeys map[string]struct{}, commitmentTx *client.TxNotification,
) error {
	vtxosToAdd := make([]types.Vtxo, 0)
	vtxosToSpend := make(map[types.Outpoint]string, 0)
	txsToAdd := make([]types.Transaction, 0)
	txsToSettle := make([]string, 0)

	for _, vtxo := range commitmentTx.SpendableVtxos {
		if _, ok := myPubkeys[vtxo.Script]; ok {
			vtxosToAdd = append(vtxosToAdd, vtxo)
		}
	}

	// Check if any of the spent vtxos is ours.
	spentVtxos := make([]types.Outpoint, 0, len(commitmentTx.SpentVtxos))
	indexedSpentVtxos := make(map[types.Outpoint]types.Vtxo)
	for _, vtxo := range commitmentTx.SpentVtxos {
		spentVtxos = append(spentVtxos, types.Outpoint{
			Txid: vtxo.Txid,
			VOut: vtxo.VOut,
		})
		indexedSpentVtxos[vtxo.Outpoint] = vtxo
	}
	myVtxos, err := a.store.VtxoStore().GetVtxos(ctx, spentVtxos)
	if err != nil {
		return err
	}

	rawTx := &wire.MsgTx{}
	reader := hex.NewDecoder(strings.NewReader(commitmentTx.Tx))
	if err := rawTx.Deserialize(reader); err != nil {
		return err
	}

	// Check if any of the claimed boarding utxos is ours.
	boardingTxids := make([]string, 0, len(rawTx.TxIn))
	for _, in := range rawTx.TxIn {
		boardingTxids = append(boardingTxids, in.PreviousOutPoint.Hash.String())
	}
	pendingBoardingTxs, err := a.store.TransactionStore().GetTransactions(
		ctx, boardingTxids,
	)
	if err != nil {
		return err
	}
	pendingBoardingTxids := make([]string, 0, len(pendingBoardingTxs))
	for _, tx := range pendingBoardingTxs {
		pendingBoardingTxids = append(pendingBoardingTxids, tx.BoardingTxid)
	}

	// Add all our pending boarding txs to the list of those to settle.
	txsToSettle = append(txsToSettle, pendingBoardingTxids...)

	// Add also our preconfirmed txs the list of those to settle, and also add the related
	// vtxos to the list of those to mark as spent.
	for _, vtxo := range myVtxos {
		vtxosToSpend[vtxo.Outpoint] = indexedSpentVtxos[vtxo.Outpoint].SpentBy
		if !vtxo.Preconfirmed {
			continue
		}
		txsToSettle = append(txsToSettle, vtxo.Txid)
	}

	// If no vtxos have been spent, add a new tx record.
	if len(vtxosToSpend) <= 0 {
		if len(vtxosToAdd) > 0 && len(pendingBoardingTxs) <= 0 {
			amount := uint64(0)
			for _, v := range vtxosToAdd {
				amount += v.Amount
			}
			txsToAdd = append(txsToAdd, types.Transaction{
				TransactionKey: types.TransactionKey{
					CommitmentTxid: commitmentTx.Txid,
				},
				Amount:    amount,
				Type:      types.TxReceived,
				Settled:   true,
				CreatedAt: time.Now(),
				Hex:       commitmentTx.Tx,
			})
		} else {
			vtxosToAddAmount := uint64(0)
			for _, v := range vtxosToAdd {
				vtxosToAddAmount += v.Amount
			}
			settledBoardingAmount := uint64(0)
			for _, tx := range pendingBoardingTxs {
				settledBoardingAmount += tx.Amount
			}
			if vtxosToAddAmount > 0 && vtxosToAddAmount < settledBoardingAmount {
				txsToAdd = append(txsToAdd, types.Transaction{
					TransactionKey: types.TransactionKey{
						CommitmentTxid: commitmentTx.Txid,
					},
					Amount:    settledBoardingAmount - vtxosToAddAmount,
					Type:      types.TxSent,
					Settled:   true,
					CreatedAt: time.Now(),
					Hex:       commitmentTx.Tx,
				})
			}
		}
	} else {
		if len(txsToSettle) <= 0 {
			amount := uint64(0)
			for _, v := range myVtxos {
				amount += v.Amount
			}
			for _, v := range vtxosToAdd {
				amount -= v.Amount
			}

			if amount > 0 {
				txsToAdd = append(txsToAdd, types.Transaction{
					TransactionKey: types.TransactionKey{
						CommitmentTxid: commitmentTx.Txid,
					},
					Amount:    amount,
					Type:      types.TxSent,
					Settled:   true,
					CreatedAt: time.Now(),
					Hex:       commitmentTx.Tx,
				})
			}

		}
	}

	if len(txsToAdd) > 0 {
		count, err := a.store.TransactionStore().AddTransactions(ctx, txsToAdd)
		if err != nil {
			return err
		}
		log.Debugf("added %d transaction(s)", count)
	}

	if len(txsToSettle) > 0 {
		count, err := a.store.TransactionStore().
			SettleTransactions(ctx, txsToSettle, commitmentTx.Txid)
		if err != nil {
			return err
		}
		log.Debugf("settled %d transaction(s)", count)
	}

	if len(vtxosToAdd) > 0 {
		count, err := a.store.VtxoStore().AddVtxos(ctx, vtxosToAdd)
		if err != nil {
			return err
		}
		log.Debugf("added %d vtxo(s)", count)
	}

	if len(vtxosToSpend) > 0 {
		count, err := a.store.VtxoStore().SettleVtxos(ctx, vtxosToSpend, commitmentTx.Txid)
		if err != nil {
			return err
		}
		log.Debugf("spent %d vtxo(s)", count)
	}

	return nil
}

func (a *arkClient) handleArkTx(
	ctx context.Context, myScripts map[string]struct{}, arkTx *client.TxNotification,
) error {
	vtxosToAdd := make([]types.Vtxo, 0)
	vtxosToSpend := make(map[types.Outpoint]string)
	txsToAdd := make([]types.Transaction, 0)

	for _, vtxo := range arkTx.SpendableVtxos {
		if _, ok := myScripts[vtxo.Script]; ok {
			vtxosToAdd = append(vtxosToAdd, vtxo)
		}
	}

	// Check if any of the spent vtxos are ours.
	spentVtxos := make([]types.Outpoint, 0, len(arkTx.SpentVtxos))
	for _, vtxo := range arkTx.SpentVtxos {
		spentVtxos = append(spentVtxos, types.Outpoint{
			Txid: vtxo.Txid,
			VOut: vtxo.VOut,
		})
	}
	myVtxos, err := a.store.VtxoStore().GetVtxos(ctx, spentVtxos)
	if err != nil {
		return err
	}
	txsToSettle := make([]string, 0, len(vtxosToSpend))
	for _, vtxo := range myVtxos {
		vtxosToSpend[vtxo.Outpoint] = arkTx.CheckpointTxs[vtxo.Outpoint].Txid
		txsToSettle = append(txsToSettle, vtxo.Txid)
	}

	// If not spent vtxos, add a new received tx to the history.
	if len(vtxosToSpend) <= 0 {
		if len(vtxosToAdd) > 0 {
			amount := uint64(0)
			for _, v := range vtxosToAdd {
				amount += v.Amount
			}
			txsToAdd = append(txsToAdd, types.Transaction{
				TransactionKey: types.TransactionKey{
					ArkTxid: arkTx.Txid,
				},
				Amount:    amount,
				Type:      types.TxReceived,
				CreatedAt: time.Now(),
				Hex:       arkTx.Tx,
			})
		}
	} else {
		// Otherwise, add a new spent tx to the history.
		inAmount := uint64(0)
		for _, vtxo := range myVtxos {
			inAmount += vtxo.Amount
		}
		outAmount := uint64(0)
		for _, vtxo := range vtxosToAdd {
			outAmount += vtxo.Amount
		}
		txsToAdd = append(txsToAdd, types.Transaction{
			TransactionKey: types.TransactionKey{
				ArkTxid: arkTx.Txid,
			},
			Amount:    inAmount - outAmount,
			Type:      types.TxSent,
			Settled:   true,
			CreatedAt: time.Now(),
		})
	}

	if len(txsToAdd) > 0 {
		count, err := a.store.TransactionStore().AddTransactions(ctx, txsToAdd)
		if err != nil {
			return err
		}
		log.Debugf("added %d transaction(s)", count)
	}

	if len(vtxosToAdd) > 0 {
		count, err := a.store.VtxoStore().AddVtxos(ctx, vtxosToAdd)
		if err != nil {
			return err
		}
		log.Debugf("added %d vtxo(s)", count)
	}

	if len(vtxosToSpend) > 0 {
		count, err := a.store.VtxoStore().SpendVtxos(ctx, vtxosToSpend, arkTx.Txid)
		if err != nil {
			return err
		}
		log.Debugf("spent %d vtxo(s)", count)

		count, err = a.store.TransactionStore().SettleTransactions(ctx, txsToSettle, "")
		if err != nil {
			return err
		}
		log.Debugf("settled %d transaction(s)", count)
	}

	return nil
}

func (a *arkClient) handleOptions(
	options SettleOptions, inputs []bip322.Input, notesInputs []string,
) ([]tree.SignerSession, []string, error) {
	sessions := make([]tree.SignerSession, 0)
	sessions = append(sessions, options.ExtraSignerSessions...)

	if !options.WalletSignerDisabled {
		outpoints := make([]types.Outpoint, 0, len(inputs))
		for _, input := range inputs {
			outpoints = append(outpoints, types.Outpoint{
				Txid: input.OutPoint.Hash.String(),
				VOut: uint32(input.OutPoint.Index),
			})
		}

		signerSession, err := a.wallet.NewVtxoTreeSigner(
			context.Background(),
			inputsToDerivationPath(outpoints, notesInputs),
		)
		if err != nil {
			return nil, nil, err
		}
		sessions = append(sessions, signerSession)
	}

	if len(sessions) == 0 {
		return nil, nil, fmt.Errorf("no signer sessions")
	}

	signerPubKeys := make([]string, 0)
	for _, session := range sessions {
		signerPubKeys = append(signerPubKeys, session.GetPublicKey())
	}

	return sessions, signerPubKeys, nil
}

func (a *arkClient) getTxHistory(ctx context.Context) ([]types.Transaction, error) {
	spendable, spent, err := a.ListVtxos(ctx)
	if err != nil {
		return nil, err
	}

	onchainHistory, err := a.getBoardingTxs(ctx)
	if err != nil {
		return nil, err
	}
	commitmentTxsToIgnore := make(map[string]struct{})
	for _, tx := range onchainHistory {
		if tx.SettledBy != "" {
			commitmentTxsToIgnore[tx.SettledBy] = struct{}{}
		}
	}

	offchainHistory, err := a.vtxosToTxs(ctx, spendable, spent, commitmentTxsToIgnore)
	if err != nil {
		return nil, err
	}

	history := append(onchainHistory, offchainHistory...)
	sort.SliceStable(history, func(i, j int) bool {
		return history[i].CreatedAt.After(history[j].CreatedAt)
	})

	return history, nil
}

func (i *arkClient) vtxosToTxs(
	ctx context.Context, spendable, spent []types.Vtxo, commitmentTxsToIgnore map[string]struct{},
) ([]types.Transaction, error) {
	txs := make([]types.Transaction, 0)

	// Receivals

	// All vtxos are receivals unless:
	// - they resulted from a settlement (either boarding or refresh)
	// - they are the change of a spend tx
	vtxosLeftToCheck := append([]types.Vtxo{}, spent...)
	for _, vtxo := range append(spendable, spent...) {
		if _, ok := commitmentTxsToIgnore[vtxo.CommitmentTxids[0]]; !vtxo.Preconfirmed && ok {
			continue
		}

		settleVtxos := findVtxosSpentInSettlement(vtxosLeftToCheck, vtxo)
		settleAmount := reduceVtxosAmount(settleVtxos)
		if vtxo.Amount <= settleAmount {
			continue // settlement, ignore
		}

		spentVtxos := findVtxosSpentInPayment(vtxosLeftToCheck, vtxo)
		spentAmount := reduceVtxosAmount(spentVtxos)
		if vtxo.Amount <= spentAmount {
			continue // change, ignore
		}

		commitmentTxid := vtxo.CommitmentTxids[0]
		arkTxid := ""
		settled := !vtxo.Preconfirmed
		settledBy := ""
		if vtxo.Preconfirmed {
			arkTxid = vtxo.Txid
			commitmentTxid = ""
			settled = vtxo.Spent
			settledBy = vtxo.SettledBy
		}

		txs = append(txs, types.Transaction{
			TransactionKey: types.TransactionKey{
				CommitmentTxid: commitmentTxid,
				ArkTxid:        arkTxid,
			},
			Amount:    vtxo.Amount - settleAmount - spentAmount,
			Type:      types.TxReceived,
			CreatedAt: vtxo.CreatedAt,
			Settled:   settled,
			SettledBy: settledBy,
		})
	}

	// Sendings

	// All "spentBy" vtxos are payments unless:
	// - they are settlements

	// aggregate spent by spentId
	vtxosBySpentBy := make(map[string][]types.Vtxo)
	for _, v := range spent {
		if len(v.SpentBy) <= 0 {
			continue
		}
		if v.SettledBy != "" {
			continue
		}

		if _, ok := vtxosBySpentBy[v.ArkTxid]; !ok {
			vtxosBySpentBy[v.ArkTxid] = make([]types.Vtxo, 0)
		}
		vtxosBySpentBy[v.ArkTxid] = append(vtxosBySpentBy[v.ArkTxid], v)
	}

	for sb := range vtxosBySpentBy {
		resultedVtxos := findVtxosResultedFromSpentBy(append(spendable, spent...), sb)
		resultedAmount := reduceVtxosAmount(resultedVtxos)
		spentAmount := reduceVtxosAmount(vtxosBySpentBy[sb])
		if spentAmount <= resultedAmount {
			continue // settlement, ignore
		}
		vtxo := getVtxo(resultedVtxos, vtxosBySpentBy[sb])
		if resultedAmount == 0 {
			// send all: fetch the created vtxo to source creation and expiration timestamps
			opts := &indexer.GetVtxosRequestOption{}
			// nolint
			opts.WithOutpoints([]types.Outpoint{{Txid: sb, VOut: 0}})
			resp, err := i.indexer.GetVtxos(ctx, *opts)
			if err != nil {
				return nil, err
			}
			vtxo = resp.Vtxos[0]
		}

		commitmentTxid := vtxo.CommitmentTxids[0]
		arkTxid := ""
		if vtxo.Preconfirmed {
			arkTxid = vtxo.Txid
			commitmentTxid = ""
		}

		txs = append(txs, types.Transaction{
			TransactionKey: types.TransactionKey{
				CommitmentTxid: commitmentTxid,
				ArkTxid:        arkTxid,
			},
			Amount:    spentAmount - resultedAmount,
			Type:      types.TxSent,
			CreatedAt: vtxo.CreatedAt,
			Settled:   true,
		})

	}

	return txs, nil
}<|MERGE_RESOLUTION|>--- conflicted
+++ resolved
@@ -39,11 +39,6 @@
 	log "github.com/sirupsen/logrus"
 )
 
-<<<<<<< HEAD
-=======
-const onchainPollingInterval = 5 * time.Minute
-
->>>>>>> 0f9859c2
 var (
 	ErrWaitingForConfirmation = fmt.Errorf("waiting for confirmation(s), please retry later")
 )
