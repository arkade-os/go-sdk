--- conflicted
+++ resolved
@@ -1902,173 +1902,7 @@
 		}
 	}
 
-<<<<<<< HEAD
 	options := []BatchSessionOption{WithCancel(cancelCh)}
-=======
-	// the txs of the tree are received one after the other via TxTreeEvent
-	// we collect them and then build the tree when necessary.
-	flatVtxoTree := make([]tree.TxTreeNode, 0)
-	flatConnectorTree := make([]tree.TxTreeNode, 0)
-
-	batchId := ""
-
-	var vtxoTree, connectorTree *tree.TxTree
-
-	if !hasOffchainOutput {
-		// if none of the outputs are offchain, we should skip the vtxo tree signing steps
-		step = treeNoncesAggregated
-	}
-
-	for {
-		select {
-		case <-cancelCh:
-			return "", fmt.Errorf("canceled")
-		case <-ctx.Done():
-			return "", fmt.Errorf("context done %s", ctx.Err())
-		case notify := <-eventsCh:
-			if notify.Err != nil {
-				return "", notify.Err
-			}
-
-			if replayEventsCh != nil {
-				go func() {
-					replayEventsCh <- notify.Event
-				}()
-			}
-
-			switch event := notify.Event; event.(type) {
-			case client.BatchStartedEvent:
-				e := event.(client.BatchStartedEvent)
-				skipped, err := a.handleBatchStarted(ctx, intentId, e)
-				if err != nil {
-					return "", err
-				}
-				if !skipped {
-					batchId = event.(client.BatchStartedEvent).Id
-					log.Infof("batch started %s, participation confirmed", batchId)
-					step++
-
-					if !hasOffchainOutput {
-						// if none of the outputs are offchain, we should skip tree signing phase
-						step = treeNoncesAggregated
-					}
-					continue
-				}
-				log.Info("intent id not found in batch proposal, waiting for next one...")
-			case client.BatchFinalizedEvent:
-				if step != batchFinalization {
-					continue
-				}
-				txid := event.(client.BatchFinalizedEvent).Txid
-				log.Infof("batch completed in commitment tx %s", txid)
-				return event.(client.BatchFinalizedEvent).Txid, nil
-			// the batch session failed, return error only if we joined.
-			case client.BatchFailedEvent:
-				e := event.(client.BatchFailedEvent)
-				if e.Id == batchId {
-					return "", fmt.Errorf("batch failed: %s", e.Reason)
-				}
-				continue
-			// we received a tree tx event msg, let's update the vtxo/connector tree.
-			case client.TreeTxEvent:
-				if step != batchStarted && step != treeNoncesAggregated {
-					continue
-				}
-
-				treeTxEvent := event.(client.TreeTxEvent)
-
-				if treeTxEvent.BatchIndex == 0 {
-					flatVtxoTree = append(flatVtxoTree, treeTxEvent.Node)
-				} else {
-					flatConnectorTree = append(flatConnectorTree, treeTxEvent.Node)
-				}
-				continue
-			case client.TreeSignatureEvent:
-				if step != treeNoncesAggregated {
-					continue
-				}
-				if vtxoTree == nil {
-					return "", fmt.Errorf("vtxo tree not initialized")
-				}
-
-				if err := handleBatchTreeSignature(event.(client.TreeSignatureEvent), vtxoTree); err != nil {
-					return "", err
-				}
-				continue
-			// the musig2 session started, let's send our nonces.
-			case client.TreeSigningStartedEvent:
-				if step != batchStarted {
-					continue
-				}
-				vtxoTree, err = tree.NewTxTree(flatVtxoTree)
-				if err != nil {
-					return "", fmt.Errorf("failed to create branch of vtxo tree: %s", err)
-				}
-
-				log.Info("tree signing session started, sending nonces...")
-				skipped, err := a.handleTreeSigningStarted(
-					ctx, signerSessions, event.(client.TreeSigningStartedEvent), vtxoTree,
-				)
-				if err != nil {
-					return "", err
-				}
-				if !skipped {
-					step++
-				}
-				continue
-			// we received the aggregated nonces, let's send our signatures.
-			case client.TreeNoncesAggregatedEvent:
-				if step != treeSigningStarted {
-					continue
-				}
-				log.Info("tree nonces aggregated, sending signatures...")
-				if err := a.handleTreeNoncesAggregated(
-					ctx, event.(client.TreeNoncesAggregatedEvent), signerSessions,
-				); err != nil {
-					return "", err
-				}
-				step++
-				continue
-			// we received the fully signed vtxo and connector trees, let's send our signed forfeit
-			// txs and optionally signed boarding utxos included in the commitment tx.
-			case client.BatchFinalizationEvent:
-				if step != treeNoncesAggregated {
-					continue
-				}
-				log.Info("vtxo and connector trees fully signed, sending forfeit transactions...")
-
-				if vtxoTree == nil {
-					return "", fmt.Errorf("vtxo tree not initialized")
-				}
-
-				if len(flatConnectorTree) > 0 {
-					connectorTree, err = tree.NewTxTree(flatConnectorTree)
-					if err != nil {
-						return "", fmt.Errorf("failed to create branch of connector tree: %s", err)
-					}
-				}
-
-				if len(vtxosToSign) > 0 && connectorTree == nil {
-					return "", fmt.Errorf("connectors tree not sent")
-				}
-
-				signedForfeitTxs, signedCommitmentTx, err := a.handleBatchFinalization(
-					ctx, event.(client.BatchFinalizationEvent),
-					vtxosToSign, boardingUtxos, receivers,
-					vtxoTree, connectorTree,
-				)
-				if err != nil {
-					return "", err
-				}
-
-				if len(signedForfeitTxs) > 0 || len(signedCommitmentTx) > 0 {
-					if err := a.client.SubmitSignedForfeitTxs(
-						ctx, signedForfeitTxs, signedCommitmentTx,
-					); err != nil {
-						return "", err
-					}
-				}
->>>>>>> 1ca18215
 
 	if skipVtxoTreeSigning {
 		options = append(options, WithSkipVtxoTreeSigning())
