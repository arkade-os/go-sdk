--- conflicted
+++ resolved
@@ -255,72 +255,7 @@
 					if err != nil {
 						break
 					}
-<<<<<<< HEAD
 					children[uint32(kInt)] = v
-=======
-					event = client.TreeNoncesAggregatedEvent{
-						Id:     e.ID,
-						Nonces: nonces,
-					}
-				case resp.Result.TreeTx != nil:
-					e := resp.Result.TreeTx
-					children := make(map[uint32]string)
-					for k, v := range e.Children {
-						kInt, err := strconv.ParseUint(k, 10, 32)
-						if err != nil {
-							_err = err
-							break
-						}
-						children[uint32(kInt)] = v
-					}
-					event = client.TreeTxEvent{
-						Id:         e.ID,
-						Topic:      e.Topic,
-						BatchIndex: e.BatchIndex,
-						Node: tree.TxTreeNode{
-							Txid:     e.Txid,
-							Tx:       e.Tx,
-							Children: children,
-						},
-					}
-				case resp.Result.TreeNonces != nil:
-					e := resp.Result.TreeNonces
-					nonces := make(map[string]*tree.Musig2Nonce)
-					for pubkey, nonce := range e.Nonces {
-						pubnonce, err := hex.DecodeString(nonce)
-						if err != nil {
-							_err = err
-							break
-						}
-
-						if len(pubnonce) != 66 {
-							_err = fmt.Errorf(
-								"invalid nonce length expected 66 bytes got %d",
-								len(pubnonce),
-							)
-							break
-						}
-
-						nonces[pubkey] = &tree.Musig2Nonce{
-							PubNonce: [66]byte(pubnonce),
-						}
-					}
-					event = client.TreeNoncesEvent{
-						Id:     e.ID,
-						Topic:  e.Topic,
-						Txid:   e.Txid,
-						Nonces: nonces,
-					}
-				case resp.Result.TreeSignature != nil:
-					e := resp.Result.TreeSignature
-					event = client.TreeSignatureEvent{
-						Id:         e.ID,
-						Topic:      e.Topic,
-						BatchIndex: e.BatchIndex,
-						Txid:       e.Txid,
-						Signature:  e.Signature,
-					}
->>>>>>> 19bd89c7
 				}
 				batchEvent = client.TreeTxEvent{
 					Id:         e.GetId(),
@@ -331,6 +266,42 @@
 						Tx:       e.GetTx(),
 						Children: children,
 					},
+				}
+			case !ark_service.IsNil(event.GetTreeSignature()):
+				e := event.GetTreeSignature()
+				batchEvent = client.TreeSignatureEvent{
+					Id:         e.GetId(),
+					Topic:      e.GetTopic(),
+					BatchIndex: e.GetBatchIndex(),
+					Txid:       e.GetTxid(),
+					Signature:  e.GetSignature(),
+				}
+			case !ark_service.IsNil(event.GetTreeNonces()):
+				e := event.GetTreeNonces()
+				nonces := make(map[string]*tree.Musig2Nonce)
+				for pubkey, nonce := range e.Nonces {
+					pubnonce, err := hex.DecodeString(nonce)
+					if err != nil {
+						break
+					}
+
+					if len(pubnonce) != 66 {
+						err = fmt.Errorf(
+							"invalid nonce length expected 66 bytes got %d",
+							len(pubnonce),
+						)
+						break
+					}
+
+					nonces[pubkey] = &tree.Musig2Nonce{
+						PubNonce: [66]byte(pubnonce),
+					}
+				}
+				batchEvent = client.TreeNoncesEvent{
+					Id:     e.GetId(),
+					Topic:  e.GetTopic(),
+					Txid:   e.GetTxid(),
+					Nonces: nonces,
 				}
 			case !ark_service.IsNil(event.GetTreeSignature()):
 				e := event.GetTreeSignature()
